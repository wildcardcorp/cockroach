// Copyright 2015 The Cockroach Authors.
//
// Licensed under the Apache License, Version 2.0 (the "License");
// you may not use this file except in compliance with the License.
// You may obtain a copy of the License at
//
//     http://www.apache.org/licenses/LICENSE-2.0
//
// Unless required by applicable law or agreed to in writing, software
// distributed under the License is distributed on an "AS IS" BASIS,
// WITHOUT WARRANTIES OR CONDITIONS OF ANY KIND, either express or
// implied. See the License for the specific language governing
// permissions and limitations under the License.

package security

import (
	"bytes"
	"crypto/sha256"
	"crypto/rand"
	"crypto/subtle"
	"fmt"
	"os"

	"github.com/pkg/errors"
	"golang.org/x/crypto/bcrypt"
	"golang.org/x/crypto/pbkdf2"
	"golang.org/x/crypto/ssh/terminal"
)

// BcryptCost is the cost to use when hashing passwords. It is exposed for
// testing.
//
// BcryptCost should increase along with computation power.
// For estimates, see: http://security.stackexchange.com/questions/17207/recommended-of-rounds-for-bcrypt
// For now, we use the library's default cost.
var BcryptCost = bcrypt.DefaultCost

// ErrEmptyPassword indicates that an empty password was attempted to be set.
var ErrEmptyPassword = errors.New("empty passwords are not permitted")

// CompareHashAndPassword tests that the provided bytes are equivalent to the
// hash of the supplied password. If they are not equivalent, returns an
// error.
func CompareHashAndPassword(hashedPassword []byte, password string) error {
<<<<<<< HEAD
	h := sha256.New()
	// TODO(benesch): properly apply SHA-256 to the password. The current code
	// erroneously appends the SHA-256 of the empty hash to the unhashed password
	// instead of actually hashing the password. Fixing this requires a somewhat
	// complicated backwards compatibility dance. This is not a security issue
	// because the round of SHA-256 was only intended to achieve a fixed-length
	// input to bcrypt; it is bcrypt that provides the cryptographic security, and
	// bcrypt is correctly applied.
	//
	//lint:ignore HC1000 backwards compatibility
	return bcrypt.CompareHashAndPassword(hashedPassword, h.Sum([]byte(password)))
=======
	salt := hashedPassword[:16]
	hash := hashedPassword[16:]
	pass_hash := []byte(pbkdf2.Key([]byte(password), salt, 32768, 32, sha256.New))

	if subtle.ConstantTimeCompare(hash, pass_hash) != 1 {
		return errors.New("security/password: hashedPassword is not the hash of the given password")
	}
	
	return nil
>>>>>>> f2165b28
}

// HashPassword takes a raw password and returns a PBKDF2 hashed password.
func HashPassword(password string) ([]byte, error) {
<<<<<<< HEAD
	h := sha256.New()
	//lint:ignore HC1000 backwards compatibility (see CompareHashAndPassword)
	return bcrypt.GenerateFromPassword(h.Sum([]byte(password)), BcryptCost)
=======
	salt := make([]byte, 16)
	_, err := rand.Read(salt)

	if err != nil {
		return nil, err
	}

	hash := pbkdf2.Key([]byte(password), salt, 32768, 32, sha256.New)
	return []byte(append(salt, hash...)), nil
>>>>>>> f2165b28
}

// PromptForPassword prompts for a password.
// This is meant to be used when using a password.
func PromptForPassword() (string, error) {
	fmt.Print("Enter password: ")
	password, err := terminal.ReadPassword(int(os.Stdin.Fd()))
	if err != nil {
		return "", err
	}
	// Make sure stdout moves on to the next line.
	fmt.Print("\n")

	return string(password), nil
}

// PromptForPasswordTwice prompts for a password twice, returning the read string if
// they match, or an error.
// This is meant to be used when setting a password.
func PromptForPasswordTwice() (string, error) {
	fmt.Print("Enter password: ")
	one, err := terminal.ReadPassword(int(os.Stdin.Fd()))
	if err != nil {
		return "", err
	}
	if len(one) == 0 {
		return "", ErrEmptyPassword
	}
	fmt.Print("\nConfirm password: ")
	two, err := terminal.ReadPassword(int(os.Stdin.Fd()))
	if err != nil {
		return "", err
	}
	// Make sure stdout moves on to the next line.
	fmt.Print("\n")
	if !bytes.Equal(one, two) {
		return "", errors.New("password mismatch")
	}

	return string(one), nil
}<|MERGE_RESOLUTION|>--- conflicted
+++ resolved
@@ -43,19 +43,6 @@
 // hash of the supplied password. If they are not equivalent, returns an
 // error.
 func CompareHashAndPassword(hashedPassword []byte, password string) error {
-<<<<<<< HEAD
-	h := sha256.New()
-	// TODO(benesch): properly apply SHA-256 to the password. The current code
-	// erroneously appends the SHA-256 of the empty hash to the unhashed password
-	// instead of actually hashing the password. Fixing this requires a somewhat
-	// complicated backwards compatibility dance. This is not a security issue
-	// because the round of SHA-256 was only intended to achieve a fixed-length
-	// input to bcrypt; it is bcrypt that provides the cryptographic security, and
-	// bcrypt is correctly applied.
-	//
-	//lint:ignore HC1000 backwards compatibility
-	return bcrypt.CompareHashAndPassword(hashedPassword, h.Sum([]byte(password)))
-=======
 	salt := hashedPassword[:16]
 	hash := hashedPassword[16:]
 	pass_hash := []byte(pbkdf2.Key([]byte(password), salt, 32768, 32, sha256.New))
@@ -65,16 +52,10 @@
 	}
 	
 	return nil
->>>>>>> f2165b28
 }
 
 // HashPassword takes a raw password and returns a PBKDF2 hashed password.
 func HashPassword(password string) ([]byte, error) {
-<<<<<<< HEAD
-	h := sha256.New()
-	//lint:ignore HC1000 backwards compatibility (see CompareHashAndPassword)
-	return bcrypt.GenerateFromPassword(h.Sum([]byte(password)), BcryptCost)
-=======
 	salt := make([]byte, 16)
 	_, err := rand.Read(salt)
 
@@ -84,7 +65,6 @@
 
 	hash := pbkdf2.Key([]byte(password), salt, 32768, 32, sha256.New)
 	return []byte(append(salt, hash...)), nil
->>>>>>> f2165b28
 }
 
 // PromptForPassword prompts for a password.
