--- conflicted
+++ resolved
@@ -1,8 +1,6 @@
 #!/usr/bin/env bash
 
 set -euo pipefail
-
-YACC="../../../../../../bin/yacc"
 
 YACC="../../../../../../bin/yacc"
 
@@ -14,13 +12,8 @@
 # to union type accessors in the Go code within rules, as the YACC
 # compiler does not type check Go code.
 function type_check() {
-<<<<<<< HEAD
-    ! $YACC -o /dev/null -p sql sql.y | grep -F 'conflicts' || exit 1
-    [ ${PIPESTATUS[0]} -eq 0 ] || exit 1
-=======
     ret=$($YACC -o /dev/null -p sql sql.y)
     ! echo "$ret" | grep -F 'conflicts'
->>>>>>> 1f4d19e5
 }
 
 # This step performs the actual compilation from the sql.y syntax to
@@ -52,13 +45,8 @@
 
     # Compile this new "unionized" syntax file through YACC, this time writing
     # the output to sql.go.
-<<<<<<< HEAD
-    ! $YACC -o sql.go -p sql sql.y | grep -F 'conflicts' || exit 1
-    [ ${PIPESTATUS[0]} -eq 0 ] || exit 1
-=======
     ret=$($YACC -o sql.go -p sql sql.y)
     ! echo "$ret" | grep -F 'conflicts'
->>>>>>> 1f4d19e5
 
     # Overwrite the migrated syntax file with the original syntax file.
     mv sql.y.tmp sql.y
