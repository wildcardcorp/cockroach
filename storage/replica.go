// Copyright 2014 The Cockroach Authors.
//
// Licensed under the Apache License, Version 2.0 (the "License");
// you may not use this file except in compliance with the License.
// You may obtain a copy of the License at
//
//     http://www.apache.org/licenses/LICENSE-2.0
//
// Unless required by applicable law or agreed to in writing, software
// distributed under the License is distributed on an "AS IS" BASIS,
// WITHOUT WARRANTIES OR CONDITIONS OF ANY KIND, either express or
// implied. See the License for the specific language governing
// permissions and limitations under the License.
//
// Author: Spencer Kimball (spencer.kimball@gmail.com)
// Author: Jiang-Ming Yang (jiangming.yang@gmail.com)
// Author: Tobias Schottdorf (tobias.schottdorf@gmail.com)
// Author: Bram Gruneir (bram+code@cockroachlabs.com)

package storage

import (
	"bytes"
	"fmt"
	"math"
	"math/rand"
	"reflect"
	"sort"
	"sync/atomic"
	"time"
	"unsafe"

	"github.com/coreos/etcd/raft"
	"github.com/coreos/etcd/raft/raftpb"
	"github.com/google/btree"
	"github.com/kr/pretty"
	"github.com/opentracing/opentracing-go"
	"github.com/pkg/errors"
	"golang.org/x/net/context"

	"github.com/cockroachdb/cockroach/config"
	"github.com/cockroachdb/cockroach/gossip"
	"github.com/cockroachdb/cockroach/internal/client"
	"github.com/cockroachdb/cockroach/keys"
	"github.com/cockroachdb/cockroach/roachpb"
	"github.com/cockroachdb/cockroach/storage/engine"
	"github.com/cockroachdb/cockroach/storage/engine/enginepb"
	"github.com/cockroachdb/cockroach/storage/storagebase"
	"github.com/cockroachdb/cockroach/util/encoding"
	"github.com/cockroachdb/cockroach/util/hlc"
	"github.com/cockroachdb/cockroach/util/log"
	"github.com/cockroachdb/cockroach/util/protoutil"
	"github.com/cockroachdb/cockroach/util/syncutil"
	"github.com/cockroachdb/cockroach/util/tracing"
	"github.com/cockroachdb/cockroach/util/uuid"
)

const (
	// sentinelGossipTTL is time-to-live for the gossip sentinel. The
	// sentinel informs a node whether or not it's connected to the
	// primary gossip network and not just a partition. As such it must
	// expire on a reasonable basis and be continually re-gossiped. The
	// replica which is the lease holder of the first range gossips it.
	sentinelGossipTTL = 2 * time.Minute
	// sentinelGossipInterval is the approximate interval at which the
	// sentinel info is gossiped.
	sentinelGossipInterval = sentinelGossipTTL / 2

	// configGossipTTL is the time-to-live for configuration maps.
	configGossipTTL = 0 // does not expire
	// configGossipInterval is the interval at which range lease holders gossip
	// their config maps. Even if config maps do not expire, we still
	// need a periodic gossip to safeguard against failure of a lease holder
	// to gossip after performing an update to the map.
	configGossipInterval = 1 * time.Minute
	// optimizePutThreshold is the minimum length of a contiguous run
	// of batched puts or conditional puts, after which the constituent
	// put operations will possibly be optimized by determining whether
	// the key space being written is starting out empty.
	optimizePutThreshold = 10

	replicaChangeTxnName = "change-replica"
)

// This flag controls whether Transaction entries are automatically gc'ed
// upon EndTransaction if they only have local intents (which can be
// resolved synchronously with EndTransaction). Certain tests become
// simpler with this being turned off.
var txnAutoGC = true

// raftInitialLog{Index,Term} are the starting points for the raft log. We
// bootstrap the raft membership by synthesizing a snapshot as if there were
// some discarded prefix to the log, so we must begin the log at an arbitrary
// index greater than 1.
const (
	raftInitialLogIndex = 10
	raftInitialLogTerm  = 5
)

// consultsTimestampCacheMethods specifies the set of methods which
// consult the timestamp cache. This syntax creates a sparse array
// with maximum index equal to the value of the final Method. Unused
// indexes default to false.
var consultsTimestampCacheMethods = [...]bool{
	roachpb.Put:              true,
	roachpb.ConditionalPut:   true,
	roachpb.Increment:        true,
	roachpb.Delete:           true,
	roachpb.DeleteRange:      true,
	roachpb.BeginTransaction: true,
}

func consultsTimestampCache(r roachpb.Request) bool {
	m := r.Method()
	if m < 0 || m >= roachpb.Method(len(consultsTimestampCacheMethods)) {
		return false
	}
	return consultsTimestampCacheMethods[m]
}

// updatesTimestampCacheMethods specifies the set of methods which if
// successful will update the timestamp cache.
var updatesTimestampCacheMethods = [...]bool{
	roachpb.Get: true,
	// ConditionalPut effectively reads and may not write, so must
	// update the timestamp cache.
	roachpb.ConditionalPut: true,
	// DeleteRange updates the write timestamp cache as it doesn't leave
	// intents or tombstones for keys which don't yet exist. By updating
	// the write timestamp cache, it forces subsequent writes to get a
	// write-too-old error and avoids the phantom delete anomaly.
	roachpb.DeleteRange: true,
	roachpb.Scan:        true,
	roachpb.ReverseScan: true,
	// EndTransaction updates the write timestamp cache to prevent
	// replays. Replays for the same transaction key and timestamp will
	// have Txn.WriteTooOld=true and must retry on EndTransaction.
	roachpb.EndTransaction: true,
}

func updatesTimestampCache(r roachpb.Request) bool {
	m := r.Method()
	if m < 0 || m >= roachpb.Method(len(updatesTimestampCacheMethods)) {
		return false
	}
	return updatesTimestampCacheMethods[m]
}

// A pendingCmd holds a done channel for a command sent to Raft. Once
// committed to the Raft log, the command is executed and the result returned
// via the done channel.
type pendingCmd struct {
	ctx context.Context
	// TODO(tschottdorf): idKey is legacy at this point: We could easily key
	// commands by their MaxLeaseIndex, and doing so should be ok with a stop-
	// the-world migration. However, requires adapting tryAbandon.
	idKey           storagebase.CmdIDKey
	proposedAtTicks int
	raftCmd         roachpb.RaftCommand
	done            chan roachpb.ResponseWithError // Used to signal waiting RPC handler
}

type replicaChecksum struct {
	// Computed checksum. This is set to nil on error.
	checksum []byte
	// GC this checksum after this timestamp. The timestamp is valid only
	// after the checksum has been computed.
	gcTimestamp time.Time
	// This channel is closed after the checksum is computed, and is used
	// as a notification.
	notify chan struct{}

	// Some debug output that can be added to the VerifyChecksumRequest.
	snapshot *roachpb.RaftSnapshotData
}

type atomicRangeDesc struct {
	descPtr unsafe.Pointer
}

func (d *atomicRangeDesc) store(desc *roachpb.RangeDescriptor) {
	atomic.StorePointer(&d.descPtr, unsafe.Pointer(desc))
}

func (d *atomicRangeDesc) load() *roachpb.RangeDescriptor {
	return (*roachpb.RangeDescriptor)(atomic.LoadPointer(&d.descPtr))
}

// String returns the string representation of the range; since we are not
// using a lock, the copy might be inconsistent.
func (d *atomicRangeDesc) String() string {
	inconsistentDesc := d.load()
	if !inconsistentDesc.IsInitialized() {
		return fmt.Sprintf("%d{-}", inconsistentDesc.RangeID)
	}
	return fmt.Sprintf("%d{%s-%s}",
		inconsistentDesc.RangeID, inconsistentDesc.StartKey, inconsistentDesc.EndKey)
}

// A Replica is a contiguous keyspace with writes managed via an
// instance of the Raft consensus algorithm. Many ranges may exist
// in a store and they are unlikely to be contiguous. Ranges are
// independent units and are responsible for maintaining their own
// integrity by replacing failed replicas, splitting and merging
// as appropriate.
type Replica struct {
	// ctx is a context appropriate for logging, which contains the appropriate
	// node, store, replica log tags.
	ctx context.Context

	// TODO(tschottdorf): Duplicates r.mu.state.desc.RangeID; revisit that.
	RangeID roachpb.RangeID // Should only be set by the constructor.

	store *Store
	// sha1 hash of the system config @ last gossip. No synchronized access;
	// must only be accessed from maybeGossipSystemConfig (which in turn is
	// only called from the Raft-processing goroutine).
	systemDBHash []byte
	abortCache   *AbortCache // Avoids anomalous reads after abort

	// creatingReplica is set when a replica is created as uninitialized
	// via a raft message.
	creatingReplica *roachpb.ReplicaDescriptor

	// Held in read mode during read-only commands. Held in exclusive mode to
	// prevent read-only commands from executing. Acquired before the embedded
	// RWMutex.
	readOnlyCmdMu syncutil.RWMutex

	// rangeDesc is a *RangeDescriptor that can be atomically read from in
	// replica.Desc() without needing to acquire the replica.mu lock. All
	// updates to state.Desc should be duplicated here
	rangeDesc atomicRangeDesc

	// raftMu protects Raft processing the replica. Note that Raft processing for
	// uninitialized replicas is also protected by Store.uninitRaftMu, but that
	// detail is encapsulated in Replica.raft{Lock,Unlock}() which should be used
	// for acquiring and releasing raftMu.
	//
	// Locking notes: Replica.raftMu < Store.uninitRaftMu < Replica.mu
	raftMu struct {
		syncutil.Mutex
		// Is the Replica initialized or not? This mirrors the value returned by
		// Replica.IsInitialized() (which is protected by Replica.mu). It is also
		// mostly consistent with the presence of the replica in
		// Store.mu.uninitReplicas, though there are tiny time windows when
		// inconsistencies could occur due to using different locks to update the
		// values.
		initialized bool
	}

	mu struct {
		// Protects all fields in the mu struct.
		syncutil.Mutex
		// Has the replica been destroyed.
		destroyed error
		// Corrupted persistently (across process restarts) indicates whether the
		// replica has been corrupted.
		corrupted bool
		// The state of the Raft state machine.
		state storagebase.ReplicaState
		// Counter used for assigning lease indexes for proposals.
		lastAssignedLeaseIndex uint64
		// Enforces at most one command is running per key(s).
		cmdQ *CommandQueue
		// Last index persisted to the raft log (not necessarily committed).
		lastIndex uint64
		// The raft log index of a pending preemptive snapshot. Used to prohibit
		// raft log truncation while a preemptive snapshot is in flight. A value of
		// 0 indicates that there is no pending snapshot.
		pendingSnapshotIndex uint64
		// raftLogSize is the approximate size in bytes of the persisted raft log.
		// On server restart, this value is assumed to be zero to avoid costly scans
		// of the raft log. This will be correct when all log entries predating this
		// process have been truncated.
		raftLogSize int64
		// pendingLeaseRequest is used to coalesce RequestLease requests.
		pendingLeaseRequest pendingLeaseRequest
		// Max bytes before split.
		maxBytes int64
		// pendingCmds stores the Raft in-flight commands which
		// originated at this Replica, i.e. all commands for which
		// proposeRaftCommand has been called, but which have not yet
		// applied.
		//
		// TODO(tschottdorf): evaluate whether this should be a list/slice.
		pendingCmds       map[storagebase.CmdIDKey]*pendingCmd
		internalRaftGroup *raft.RawNode
		// The ID of the replica within the Raft group. May be 0 if the replica has
		// been created from a preemptive snapshot (i.e. before being added to the
		// Raft group). The replica ID will be non-zero whenever the replica is
		// part of a Raft group.
		replicaID roachpb.ReplicaID
		// The ID of the leader replica within the Raft group. Used to determine
		// when the leadership changes.
		leaderID roachpb.ReplicaID

		// The last seen replica descriptors from incoming Raft messages. These are
		// stored so that the replica still knows the replica descriptors for itself
		// and for its message recipients in the circumstances when its RangeDescriptor
		// is out of date.
		//
		// Normally, a replica knows about the other replica descriptors for a
		// range via the RangeDescriptor stored in Replica.mu.state.Desc. But that
		// descriptor is only updated during a Split or ChangeReplicas operation.
		// There are periods during a Replica's lifetime when that information is
		// out of date:
		//
		// 1. When a replica is being newly created as the result of an incoming
		// Raft message for it. This is the common case for ChangeReplicas and an
		// uncommon case for Splits. The leader will be sending the replica
		// messages and the replica needs to be able to respond before it can
		// receive an updated range descriptor (via a snapshot,
		// changeReplicasTrigger, or splitTrigger).
		//
		// 2. If the node containing a replica is partitioned or down while the
		// replicas for the range are updated. When the node comes back up, other
		// replicas may begin communicating with it and it needs to be able to
		// respond. Unlike 1 where there is no range descriptor, in this situation
		// the replica has a range descriptor but it is out of date. Note that a
		// replica being removed from a node and then quickly re-added before the
		// replica has been GC'd will also use the last seen descriptors. In
		// effect, this is another path for which the replica's local range
		// descriptor is out of date.
		//
		// The last seen replica descriptors are updated on receipt of every raft
		// message via Replica.setLastReplicaDescriptors (see
		// Store.HandleRaftRequest). These last seen descriptors are used when
		// the replica's RangeDescriptor contains missing or out of date descriptors
		// for a replica (see Replica.sendRaftMessage).
		//
		// Removing a replica from Store.mu.replicas is not a problem because
		// when a replica is completely removed, it won't be recreated until
		// there is another event that will repopulate the replicas map in the
		// range descriptor. When it is temporarily dropped and recreated, the
		// newly recreated replica will have a complete range descriptor.
		lastToReplica, lastFromReplica roachpb.ReplicaDescriptor

		// Most recent timestamps for keys / key ranges.
		tsCache *timestampCache
		// proposeRaftCommandFn can be set to mock out the propose operation.
		proposeRaftCommandFn func(*pendingCmd) error
		// Computed checksum at a snapshot UUID.
		checksums map[uuid.UUID]replicaChecksum

		// Set to an open channel while a snapshot is being generated.
		// When no snapshot is in progress, this field may either be nil
		// or a closed channel. If an error occurs during generation,
		// this channel may be closed without producing a result.
		snapshotChan chan raftpb.Snapshot

		// Counts calls to Replica.tick()
		ticks int

		// Counts Raft messages refused due to queue congestion.
		droppedMessages int
	}
}

// KeyRange is an interface type for the replicasByKey BTree, to compare
// Replica and ReplicaPlaceholder.
type KeyRange interface {
	Desc() *roachpb.RangeDescriptor
	rangeKeyItem
	btree.Item
	fmt.Stringer
}

var _ KeyRange = &Replica{}

// withRaftGroupLocked calls the supplied function with the (lazily
// initialized) Raft group. It assumes that the Replica lock is held.
func (r *Replica) withRaftGroupLocked(f func(r *raft.RawNode) error) error {
	if r.mu.destroyed != nil {
		// Silently ignore all operations on destroyed replicas. We can't return an
		// error here as all errors returned from this method are considered fatal.
		return nil
	}

	if r.mu.replicaID == 0 {
		// The replica's raft group has not yet been configured (i.e. the replica
		// was created from a preemptive snapshot).
		return nil
	}

	if r.mu.internalRaftGroup == nil {
		raftGroup, err := raft.NewRawNode(newRaftConfig(
			raft.Storage(r),
			uint64(r.mu.replicaID),
			r.mu.state.RaftAppliedIndex,
			r.store.ctx,
			&raftLogger{stringer: r},
		), nil)
		if err != nil {
			return err
		}
		r.mu.internalRaftGroup = raftGroup

		// Automatically campaign and elect a leader for this group if there's
		// exactly one known node for this group.
		//
		// A grey area for this being correct happens in the case when we're
		// currently in the process of adding a second node to the group,
		// with the change committed but not applied.
		// Upon restarting, the first node would immediately elect itself and only
		// then apply the config change, where really it should be applying
		// first and then waiting for the majority (which would now require
		// two votes, not only its own).
		// However, in that special case, the second node has no chance to
		// be elected leader while the first node restarts (as it's aware of the
		// configuration and knows it needs two votes), so the worst that
		// could happen is both nodes ending up in candidate state, timing
		// out and then voting again. This is expected to be an extremely
		// rare event.
		if len(r.mu.state.Desc.Replicas) == 1 && r.mu.state.Desc.Replicas[0].ReplicaID == r.mu.replicaID {
			if err := raftGroup.Campaign(); err != nil {
				return err
			}
		}
	}

	return f(r.mu.internalRaftGroup)
}

// withRaftGroup calls the supplied function with the (lazily initialized)
// Raft group. It acquires and releases the Replica lock, so r.mu must not be
// held (or acquired by the supplied function).
func (r *Replica) withRaftGroup(f func(r *raft.RawNode) error) error {
	r.mu.Lock()
	defer r.mu.Unlock()
	return r.withRaftGroupLocked(f)
}

var _ client.Sender = &Replica{}

func newReplica(rangeID roachpb.RangeID, store *Store) *Replica {
	return &Replica{
		RangeID:    rangeID,
		store:      store,
		abortCache: NewAbortCache(rangeID),
	}
}

// NewReplica initializes the replica using the given metadata. If the
// replica is initialized (i.e. desc contains more than a RangeID),
// replicaID should be 0 and the replicaID will be discovered from the
// descriptor.
func NewReplica(
	desc *roachpb.RangeDescriptor, store *Store, replicaID roachpb.ReplicaID,
) (*Replica, error) {
	r := newReplica(desc.RangeID, store)
	if err := r.init(desc, store.Clock(), replicaID); err != nil {
		return nil, err
	}
	// Safe to do without holding raftMu because nothing has a reference to the
	// new Replica yet. We can't perform this initialization in
	// Replica.initLocked() because that method is sometimes called without
	// Replica.raftMu held (see splitTriggerPostCommit).
	r.raftMu.initialized = r.IsInitialized()

	r.maybeGossipSystemConfig()
	return r, nil
}

func (r *Replica) init(
	desc *roachpb.RangeDescriptor, clock *hlc.Clock, replicaID roachpb.ReplicaID,
) error {
	r.mu.Lock()
	defer r.mu.Unlock()
	return r.initLocked(desc, clock, replicaID)
}

func (r *Replica) initLocked(
	desc *roachpb.RangeDescriptor, clock *hlc.Clock, replicaID roachpb.ReplicaID,
) error {
	if r.mu.state.Desc != nil && r.isInitializedLocked() {
		log.Fatalf(r.store.Ctx(), "r%d: cannot reinitialize an initialized replica", desc.RangeID)
	}
	if desc.IsInitialized() && replicaID != 0 {
		return errors.Errorf("replicaID must be 0 when creating an initialized replica")
	}

	r.mu.cmdQ = NewCommandQueue()
	r.mu.tsCache = newTimestampCache(clock)
	r.mu.pendingCmds = map[storagebase.CmdIDKey]*pendingCmd{}
	r.mu.checksums = map[uuid.UUID]replicaChecksum{}
	// Clear the internal raft group in case we're being reset. Since we're
	// reloading the raft state below, it isn't safe to use the existing raft
	// group.
	r.mu.internalRaftGroup = nil

	var err error
	ctx := r.store.Ctx()

	if r.mu.state, err = loadState(ctx, r.store.Engine(), desc); err != nil {
		return err
	}
	r.rangeDesc.store(r.mu.state.Desc)

	r.mu.lastIndex, err = loadLastIndex(ctx, r.store.Engine(), r.RangeID)
	if err != nil {
		return err
	}

	// Add replica log tags - the value is rangeDesc.String().
	ctx = log.WithLogTag(ctx, "r", &r.rangeDesc)
	r.ctx = ctx

	pErr, err := loadReplicaDestroyedError(ctx, r.store.Engine(), r.RangeID)
	if err != nil {
		return err
	}
	r.mu.destroyed = pErr.GetDetail()
	r.mu.corrupted = r.mu.destroyed != nil

	if replicaID == 0 {
		repDesc, ok := desc.GetReplicaDescriptor(r.store.StoreID())
		if !ok {
			// This is intentionally not an error and is the code path exercised
			// during preemptive snapshots. The replica ID will be sent when the
			// actual raft replica change occurs.
			return nil
		}
		replicaID = repDesc.ReplicaID
	}
	if err := r.setReplicaIDLocked(replicaID); err != nil {
		return err
	}
	r.assertStateLocked(r.store.Engine())
	return nil
}

// String returns the string representation of the replica using an
// inconsistent copy of the range descriptor. Therefore, String does not
// require a lock and its output may not be atomic with other ongoing work in
// the replica. This is done to prevent deadlocks in logging sites.
func (r *Replica) String() string {
	return fmt.Sprintf("[n%d,s%d,r%s]", r.store.Ident.NodeID, r.store.Ident.StoreID, &r.rangeDesc)
}

// Destroy clears pending command queue by sending each pending
// command an error and cleans up all data associated with this range.
func (r *Replica) Destroy(origDesc roachpb.RangeDescriptor, destroyData bool) error {
	desc := r.Desc()
	if repDesc, ok := desc.GetReplicaDescriptor(r.store.StoreID()); ok && repDesc.ReplicaID >= origDesc.NextReplicaID {
		return errors.Errorf("cannot destroy replica %s; replica ID has changed (%s >= %s)",
			r, repDesc.ReplicaID, origDesc.NextReplicaID)
	}

	r.mu.Lock()
	// Clear the pending command queue.
	for _, p := range r.mu.pendingCmds {
		p.done <- roachpb.ResponseWithError{
			Reply: &roachpb.BatchResponse{},
			Err:   roachpb.NewError(roachpb.NewRangeNotFoundError(r.RangeID)),
		}
	}
	// Clear the map.
	r.mu.pendingCmds = map[storagebase.CmdIDKey]*pendingCmd{}
	r.mu.internalRaftGroup = nil
	r.mu.destroyed = errors.Errorf("replica %d (range %d) was garbage collected",
		r.mu.replicaID, r.RangeID)
	r.mu.Unlock()

	if !destroyData {
		return nil
	}
	return r.store.destroyReplicaData(desc)
}

func (r *Replica) setReplicaID(replicaID roachpb.ReplicaID) error {
	r.mu.Lock()
	defer r.mu.Unlock()
	return r.setReplicaIDLocked(replicaID)
}

// setReplicaIDLocked requires that the replica lock is held.
func (r *Replica) setReplicaIDLocked(replicaID roachpb.ReplicaID) error {
	if replicaID == 0 {
		// If the incoming message didn't give us a new replica ID,
		// there's nothing to do (this is only expected for preemptive snapshots).
		return nil
	}
	if r.mu.replicaID == replicaID {
		return nil
	} else if r.mu.replicaID > replicaID {
		return errors.Errorf("replicaID cannot move backwards from %d to %d", r.mu.replicaID, replicaID)
	} else if r.mu.replicaID != 0 {
		// TODO(bdarnell): clean up previous raftGroup (update peers)
	}

	previousReplicaID := r.mu.replicaID
	r.mu.replicaID = replicaID
	// Reset the raft group to force its recreation on next usage.
	r.mu.internalRaftGroup = nil

	// If there was a previous replica, repropose its pending commands under
	// this new incarnation.
	if previousReplicaID != 0 {
		// propose pending commands under new replicaID
		if err := r.refreshPendingCmdsLocked(reasonReplicaIDChanged, 0); err != nil {
			return err
		}
	}

	return nil
}

// GetMaxBytes atomically gets the range maximum byte limit.
func (r *Replica) GetMaxBytes() int64 {
	r.mu.Lock()
	defer r.mu.Unlock()
	return r.mu.maxBytes
}

// SetMaxBytes atomically sets the maximum byte limit before
// split. This value is cached by the range for efficiency.
func (r *Replica) SetMaxBytes(maxBytes int64) {
	r.mu.Lock()
	defer r.mu.Unlock()
	r.mu.maxBytes = maxBytes
}

// IsFirstRange returns true if this is the first range.
func (r *Replica) IsFirstRange() bool {
	return r.RangeID == 1
}

// getLease returns the current lease, and the tentative next one, if a lease
// request initiated by this replica is in progress.
func (r *Replica) getLease() (*roachpb.Lease, *roachpb.Lease) {
	r.mu.Lock()
	defer r.mu.Unlock()
	if nextLease, ok := r.mu.pendingLeaseRequest.RequestPending(); ok {
		return r.mu.state.Lease, &nextLease
	}
	return r.mu.state.Lease, nil
}

// newNotLeaseHolderError returns a NotLeaseHolderError initialized with the
// replica for the holder (if any) of the given lease.
//
// Note that this error can be generated on the Raft processing goroutine, so
// its output should be completely determined by its parameters.
func newNotLeaseHolderError(
	l *roachpb.Lease,
	originStoreID roachpb.StoreID,
	rangeDesc *roachpb.RangeDescriptor,
) error {
	err := &roachpb.NotLeaseHolderError{
		RangeID: rangeDesc.RangeID,
	}
	err.Replica, _ = rangeDesc.GetReplicaDescriptor(originStoreID)
	if l != nil {
		// Morally, we return the lease-holding Replica here. However, in the
		// case in which a leader removes itself, we want the followers to
		// avoid handing out a misleading clue (which in itself shouldn't be
		// overly disruptive as the lease would expire and then this method
		// shouldn't be called for it any more, but at the very least it
		// could catch tests in a loop, presumably due to manual clocks).
		_, stillMember := rangeDesc.GetReplicaDescriptor(l.Replica.StoreID)
		if stillMember {
			err.LeaseHolder = &l.Replica
			err.Lease = l
		}
	}
	return err
}

// newNotLeaseHolderErrorWithGuess creates a NotLeaseHolderError initialized
// with a guess about who the leader is.
// This is to be used instead of newNotLeaseHolderError when the current lease
// is not known.
func newNotLeaseHolderErrorWithGuess(
	rangeID roachpb.RangeID,
	origin roachpb.ReplicaDescriptor,
	leaseHolder roachpb.ReplicaDescriptor,
) error {
	return &roachpb.NotLeaseHolderError{
		RangeID:     rangeID,
		Replica:     roachpb.ReplicaDescriptor{},
		LeaseHolder: &leaseHolder,
		Lease:       nil,
	}
}

// redirectOnOrAcquireLease checks whether this replica has the lease at the
// current timestamp. If it does, returns success. If another replica currently
// holds the lease, redirects by returning NotLeaseHolderError. If the lease is
// expired, a renewal is synchronously requested. This method uses the
// pendingLeaseRequest structure to guarantee only one request to grant the
// lease is pending. Leases are eagerly renewed when a request with a timestamp
// close to the beginning of the stasis period is served.
//
// TODO(spencer): for write commands, don't wait while requesting
//  the range lease. If the lease acquisition fails, the write cmd
//  will fail as well. If it succeeds, as is likely, then the write
//  will not incur latency waiting for the command to complete.
//  Reads, however, must wait.
func (r *Replica) redirectOnOrAcquireLease(ctx context.Context) *roachpb.Error {
	// Loop until the lease is held or the replica ascertains the actual
	// lease holder. Returns also on context.Done() (timeout or cancellation).
	for attempt := 1; ; attempt++ {
		timestamp := r.store.Clock().Now()
		llChan, pErr := func() (<-chan *roachpb.Error, *roachpb.Error) {
			r.mu.Lock()
			defer r.mu.Unlock()
			lease := r.mu.state.Lease
			if lease.Covers(timestamp) {
				if !lease.OwnedBy(r.store.StoreID()) {
					// If lease is currently held by another, redirect to holder.
					return nil, roachpb.NewError(
						newNotLeaseHolderError(lease, r.store.StoreID(), r.mu.state.Desc))
				}
				// Check that we're not in the process of transferring the lease away.
				// If we are transferring the lease away, we can't serve reads or
				// propose Raft commands - see comments on TransferLease.
				// TODO(andrei): If the lease is being transferred, consider returning a
				// new error type so the client backs off until the transfer is
				// completed.
				repDesc, err := r.getReplicaDescriptorLocked()
				if err != nil {
					return nil, roachpb.NewError(err)
				}
				if transferLease, ok := r.mu.pendingLeaseRequest.TransferInProgress(
					repDesc.ReplicaID); ok {
					return nil, roachpb.NewError(
						newNotLeaseHolderError(&transferLease, r.store.StoreID(), r.mu.state.Desc))
				}

				// Should we extend the lease?
				if _, ok := r.mu.pendingLeaseRequest.RequestPending(); !ok &&
					!timestamp.Less(lease.StartStasis.Add(-int64(r.store.ctx.rangeLeaseRenewalDuration), 0)) {
					if log.V(2) {
						log.Warningf(ctx, "extending lease %s at %s", lease, timestamp)
					}
					// We had an active lease to begin with, but we want to trigger
					// a lease extension. We don't need to wait for that extension
					// to go through and simply ignore the returned channel (which
					// is buffered).
					_ = r.requestLeaseLocked(timestamp)
				}
				// Return a nil chan to signal that we have a valid lease.
				return nil, nil
			}
			log.Tracef(ctx, "request range lease (attempt #%d)", attempt)

			// No active lease: Request renewal if a renewal is not already pending.
			return r.requestLeaseLocked(timestamp), nil
		}()
		if pErr != nil {
			return pErr
		}
		if llChan == nil {
			// We own a covering lease.
			return nil
		}

		// Wait for the range lease to finish, or the context to expire.
		select {
		case pErr := <-llChan:
			if pErr != nil {
				// Getting a LeaseRejectedError back means someone else got there
				// first, or the lease request was somehow invalid due to a
				// concurrent change. Convert the error to a NotLeaseHolderError.
				if _, ok := pErr.GetDetail().(*roachpb.LeaseRejectedError); ok {
					lease, _ := r.getLease()
					if !lease.Covers(r.store.Clock().Now()) {
						lease = nil
					}
					return roachpb.NewError(newNotLeaseHolderError(lease, r.store.StoreID(), r.Desc()))
				}
				return pErr
			}
			continue
		case <-ctx.Done():
			if log.V(2) {
				log.Infof(ctx, "lease acquisition failed: %v", ctx.Err())
			}
		case <-r.store.Stopper().ShouldStop():
		}
		return roachpb.NewError(newNotLeaseHolderError(nil, r.store.StoreID(), r.Desc()))
	}
}

// IsInitialized is true if we know the metadata of this range, either
// because we created it or we have received an initial snapshot from
// another node. It is false when a range has been created in response
// to an incoming message but we are waiting for our initial snapshot.
func (r *Replica) IsInitialized() bool {
	r.mu.Lock()
	defer r.mu.Unlock()
	return r.isInitializedLocked()
}

// isInitializedLocked is true if we know the metadata of this range, either
// because we created it or we have received an initial snapshot from
// another node. It is false when a range has been created in response
// to an incoming message but we are waiting for our initial snapshot.
// isInitializedLocked requires that the replica lock is held.
func (r *Replica) isInitializedLocked() bool {
	return r.mu.state.Desc.IsInitialized()
}

// Desc returns the authoritative range descriptor, acquiring a replica lock in
// the process.
func (r *Replica) Desc() *roachpb.RangeDescriptor {
	r.mu.Lock()
	defer r.mu.Unlock()
	return r.mu.state.Desc
}

// setDesc atomically sets the range's descriptor. This method calls
// processRangeDescriptorUpdate() to make the Store handle the descriptor
// update. Requires raftMu to be locked.
func (r *Replica) setDesc(desc *roachpb.RangeDescriptor) error {
	r.setDescWithoutProcessUpdate(desc)
	if r.store == nil {
		// r.rm is null in some tests.
		return nil
	}
	return r.store.processRangeDescriptorUpdate(r)
}

// setDescWithoutProcessUpdate updates the range descriptor without calling
// processRangeDescriptorUpdate. Requires raftMu to be locked.
func (r *Replica) setDescWithoutProcessUpdate(desc *roachpb.RangeDescriptor) {
	r.mu.Lock()
	defer r.mu.Unlock()

	if desc.RangeID != r.RangeID {
		r.panicf("range descriptor ID (%d) does not match replica's range ID (%d)",
			desc.RangeID, r.RangeID)
	}
	if r.mu.state.Desc != nil && r.mu.state.Desc.IsInitialized() &&
		(desc == nil || !desc.IsInitialized()) {
		r.panicf("cannot replace initialized descriptor with uninitialized one: %+v -> %+v",
			r.mu.state.Desc, desc)
	}

	// NB: If we used rangeDesc for anything but informational purposes, the
	// order here would be crucial.
	r.rangeDesc.store(desc)
	r.mu.state.Desc = desc

	r.raftMu.initialized = r.isInitializedLocked()
}

// GetReplicaDescriptor returns the replica for this range from the range
// descriptor. Returns a *RangeNotFoundError if the replica is not found.
// No other errors are returned.
func (r *Replica) GetReplicaDescriptor() (roachpb.ReplicaDescriptor, error) {
	r.mu.Lock()
	defer r.mu.Unlock()
	return r.getReplicaDescriptorLocked()
}

// getReplicaDescriptorLocked is like getReplicaDescriptor, but assumes that r.mu is held.
func (r *Replica) getReplicaDescriptorLocked() (roachpb.ReplicaDescriptor, error) {
	repDesc, ok := r.mu.state.Desc.GetReplicaDescriptor(r.store.StoreID())
	if ok {
		return repDesc, nil
	}
	return roachpb.ReplicaDescriptor{}, roachpb.NewRangeNotFoundError(r.RangeID)
}

func (r *Replica) mustGetReplicaID() roachpb.ReplicaID {
	r.mu.Lock()
	defer r.mu.Unlock()
	if r.mu.replicaID == 0 {
		panic("the replica's raft group has not yet been configured (i.e. the replica " +
			"was created from a preemptive snapshot)")
	}
	return r.mu.replicaID
}

// setLastReplicaDescriptors sets the the most recently seen replica
// descriptors to those contained in the *RaftMessageRequest, acquiring r.mu
// to do so.
func (r *Replica) setLastReplicaDescriptors(req *RaftMessageRequest) {
	r.mu.Lock()
	r.mu.lastFromReplica = req.FromReplica
	r.mu.lastToReplica = req.ToReplica
	r.mu.Unlock()
}

// GetMVCCStats returns a copy of the MVCC stats object for this range.
func (r *Replica) GetMVCCStats() enginepb.MVCCStats {
	r.mu.Lock()
	defer r.mu.Unlock()
	return r.mu.state.Stats
}

// ContainsKey returns whether this range contains the specified key.
func (r *Replica) ContainsKey(key roachpb.Key) bool {
	return containsKey(*r.Desc(), key)
}

func containsKey(desc roachpb.RangeDescriptor, key roachpb.Key) bool {
	if bytes.HasPrefix(key, keys.LocalRangeIDPrefix) {
		return bytes.HasPrefix(key, keys.MakeRangeIDPrefix(desc.RangeID))
	}
	keyAddr, err := keys.Addr(key)
	if err != nil {
		return false
	}
	return desc.ContainsKey(keyAddr)
}

// ContainsKeyRange returns whether this range contains the specified
// key range from start to end.
func (r *Replica) ContainsKeyRange(start, end roachpb.Key) bool {
	return containsKeyRange(*r.Desc(), start, end)
}

func containsKeyRange(desc roachpb.RangeDescriptor, start, end roachpb.Key) bool {
	startKeyAddr, err := keys.Addr(start)
	if err != nil {
		return false
	}
	endKeyAddr, err := keys.Addr(end)
	if err != nil {
		return false
	}
	return desc.ContainsKeyRange(startKeyAddr, endKeyAddr)
}

// getLastReplicaGCTimestamp reads the timestamp at which the replica was
// last checked for garbage collection.
//
// TODO(tschottdorf): we may want to phase this out in favor of using
// gcThreshold.
func (r *Replica) getLastReplicaGCTimestamp() (hlc.Timestamp, error) {
	key := keys.RangeLastReplicaGCTimestampKey(r.RangeID)
	timestamp := hlc.Timestamp{}
	_, err := engine.MVCCGetProto(r.ctx, r.store.Engine(), key, hlc.ZeroTimestamp, true, nil, &timestamp)
	if err != nil {
		return hlc.ZeroTimestamp, err
	}
	return timestamp, nil
}

func (r *Replica) setLastReplicaGCTimestamp(timestamp hlc.Timestamp) error {
	key := keys.RangeLastReplicaGCTimestampKey(r.RangeID)
	return engine.MVCCPutProto(r.ctx, r.store.Engine(), nil, key, hlc.ZeroTimestamp, nil, &timestamp)
}

// getLastVerificationTimestamp reads the timestamp at which the replica's
// data was last verified.
func (r *Replica) getLastVerificationTimestamp() (hlc.Timestamp, error) {
	key := keys.RangeLastVerificationTimestampKey(r.RangeID)
	timestamp := hlc.Timestamp{}
	_, err := engine.MVCCGetProto(r.ctx, r.store.Engine(), key, hlc.ZeroTimestamp, true, nil, &timestamp)
	if err != nil {
		return hlc.ZeroTimestamp, err
	}
	return timestamp, nil
}

func (r *Replica) setLastVerificationTimestamp(timestamp hlc.Timestamp) error {
	key := keys.RangeLastVerificationTimestampKey(r.RangeID)
	return engine.MVCCPutProto(r.ctx, r.store.Engine(), nil, key, hlc.ZeroTimestamp, nil, &timestamp)
}

// RaftStatus returns the current raft status of the replica. It returns nil
// if the Raft group has not been initialized yet.
func (r *Replica) RaftStatus() *raft.Status {
	r.mu.Lock()
	defer r.mu.Unlock()
	return r.raftStatusLocked()
}

func (r *Replica) raftStatusLocked() *raft.Status {
	if rg := r.mu.internalRaftGroup; rg != nil {
		return rg.Status()
	}
	return nil
}

// State returns a copy of the internal state of the Replica, along with some
// auxiliary information.
func (r *Replica) State() storagebase.RangeInfo {
	r.mu.Lock()
	defer r.mu.Unlock()
	var ri storagebase.RangeInfo
	ri.ReplicaState = *(protoutil.Clone(&r.mu.state)).(*storagebase.ReplicaState)
	ri.LastIndex = r.mu.lastIndex
	ri.NumPending = uint64(len(r.mu.pendingCmds))
	ri.RaftLogSize = r.mu.raftLogSize
	var err error
	if ri.LastVerification, err = r.getLastVerificationTimestamp(); err != nil {
		log.Warningf(r.ctx, "%v", err)
	}
	ri.NumDropped = uint64(r.mu.droppedMessages)

	return ri
}

func (r *Replica) assertState(reader engine.Reader) {
	r.mu.Lock()
	defer r.mu.Unlock()
	r.assertStateLocked(reader)
}

// assertStateLocked can be called from the Raft goroutine to check that the
// in-memory and on-disk states of the Replica are congruent. See also
// assertState if the replica mutex is not currently held.
//
// TODO(tschottdorf): Consider future removal (for example, when #7224 is resolved).
func (r *Replica) assertStateLocked(reader engine.Reader) {
	diskState, err := loadState(r.ctx, reader, r.mu.state.Desc)
	if err != nil {
		r.panic(err)
	}
	if !reflect.DeepEqual(diskState, r.mu.state) {
		log.Fatalf(r.ctx, "on-disk and in-memory state diverged:\n%+v\n%+v", diskState, r.mu.state)
	}
}

// Send adds a command for execution on this range. The command's
// affected keys are verified to be contained within the range and the
// range's lease is confirmed. The command is then dispatched
// either along the read-only execution path or the read-write Raft
// command queue.
// ctx should contain the log tags from the store (and up).
func (r *Replica) Send(
	ctx context.Context, ba roachpb.BatchRequest,
) (*roachpb.BatchResponse, *roachpb.Error) {
	r.assert5725(ba)

	var br *roachpb.BatchResponse

	if err := r.checkBatchRequest(ba); err != nil {
		return nil, roachpb.NewError(err)
	}
	// Add the range log tag.
	ctx = log.WithLogTag(ctx, "r", &r.rangeDesc)
	ctx, cleanup := tracing.EnsureContext(ctx, r.store.Tracer())
	defer cleanup()

	// Differentiate between admin, read-only and write.
	var pErr *roachpb.Error
	if ba.IsWrite() {
		log.Trace(ctx, "read-write path")
		br, pErr = r.addWriteCmd(ctx, ba)
	} else if ba.IsReadOnly() {
		log.Trace(ctx, "read-only path")
		br, pErr = r.addReadOnlyCmd(ctx, ba)
	} else if ba.IsAdmin() {
		log.Trace(ctx, "admin path")
		br, pErr = r.addAdminCmd(ctx, ba)
	} else if len(ba.Requests) == 0 {
		// empty batch; shouldn't happen (we could handle it, but it hints
		// at someone doing weird things, and once we drop the key range
		// from the header it won't be clear how to route those requests).
		r.panicf("empty batch")
	} else {
		r.panicf("don't know how to handle command %s", ba)
	}
	if _, ok := pErr.GetDetail().(*roachpb.RaftGroupDeletedError); ok {
		// This error needs to be converted appropriately so that
		// clients will retry.
		pErr = roachpb.NewError(roachpb.NewRangeNotFoundError(r.RangeID))
	}
	if pErr != nil {
		log.Tracef(ctx, "replica.Send got error: %s", pErr)
	}
	return br, pErr
}

func (r *Replica) checkCmdHeader(header roachpb.Span) error {
	if !r.ContainsKeyRange(header.Key, header.EndKey) {
		mismatchErr := roachpb.NewRangeKeyMismatchError(header.Key, header.EndKey, r.Desc())
		// Try to suggest the correct range on a key mismatch error where
		// even the start key of the request went to the wrong range.
		if !r.ContainsKey(header.Key) {
			if keyAddr, err := keys.Addr(header.Key); err == nil {
				if repl := r.store.LookupReplica(keyAddr, nil); repl != nil {
					// Only return the correct range descriptor as a hint
					// if we know the current lease holder for that range, which
					// indicates that our knowledge is not stale.
					if lease, _ := repl.getLease(); lease != nil && lease.Covers(r.store.Clock().Now()) {
						mismatchErr.SuggestedRange = repl.Desc()
					}
				}
			}
		}
		return mismatchErr
	}
	return nil
}

// checkBatchRequest verifies BatchRequest validity requirements. In
// particular, timestamp, user, user priority and transactions must
// all be set to identical values between the batch request header and
// all constituent batch requests. Also, either all requests must be
// read-only, or none.
// TODO(tschottdorf): should check that request is contained in range
// and that EndTransaction only occurs at the very end.
func (r *Replica) checkBatchRequest(ba roachpb.BatchRequest) error {
	if ba.IsReadOnly() {
		if ba.ReadConsistency == roachpb.INCONSISTENT && ba.Txn != nil {
			// Disallow any inconsistent reads within txns.
			return errors.Errorf("cannot allow inconsistent reads within a transaction")
		}
		if ba.ReadConsistency == roachpb.CONSENSUS {
			return errors.Errorf("consensus reads not implemented")
		}
	} else if ba.ReadConsistency == roachpb.INCONSISTENT {
		return errors.Errorf("inconsistent mode is only available to reads")
	}

	return nil
}

// beginCmds waits for any overlapping, already-executing commands via
// the command queue and adds itself to queues based on keys affected by the
// batched commands. This gates subsequent commands with overlapping keys or
// key ranges. This method will block if there are any overlapping commands
// already in the queue. Returns a cleanup function to be called when the
// commands are done and can be removed from the queue, and whose returned
// error is to be used in place of the supplied error.
func (r *Replica) beginCmds(ctx context.Context, ba *roachpb.BatchRequest) (func(*roachpb.BatchResponse, *roachpb.Error) *roachpb.Error, error) {
	var cmd *cmd
	// Don't use the command queue for inconsistent reads.
	if ba.ReadConsistency != roachpb.INCONSISTENT {
		readOnly := ba.IsReadOnly()
		spans := make([]roachpb.Span, len(ba.Requests))
		for i, union := range ba.Requests {
			spans[i] = union.GetInner().Header()
		}
		r.mu.Lock()
		chans := r.mu.cmdQ.getWait(readOnly, spans...)
		cmd = r.mu.cmdQ.add(readOnly, spans...)
		r.mu.Unlock()

		ctxDone := ctx.Done()
		for i, ch := range chans {
			select {
			case <-ch:
			case <-ctxDone:
				err := ctx.Err()
				errStr := fmt.Sprintf("%s while in command queue: %s", err, ba)
				log.Warningf(ctx, "error %v", errStr)
				log.Trace(ctx, errStr)
				defer log.Trace(ctx, "removed from command queue")
				// The command is moot, so we don't need to bother executing.
				// However, the command queue assumes that commands don't drop
				// out before their prerequisites, so we still have to wait it
				// out.
				//
				// TODO(tamird): this can be done asynchronously, allowing the
				// caller to return immediately. For now, we're keeping it
				// simple to avoid unexpected surprises.
				for _, ch := range chans[i:] {
					<-ch
				}
				r.mu.Lock()
				r.mu.cmdQ.remove(cmd)
				r.mu.Unlock()
				return nil, err
			}
		}
	}

	// Update the incoming timestamp if unset. Wait until after any
	// preceding command(s) for key range are complete so that the node
	// clock has been updated to the high water mark of any commands
	// which might overlap this one in effect.
	// TODO(spencer,tschottdorf): might remove this, but harder than it looks.
	//   This isn't just unittests (which would require revamping the test
	//   context sender), but also some of the scanner queues place batches
	//   directly into the local range they're servicing.
	if ba.Timestamp.Equal(hlc.ZeroTimestamp) {
		if ba.Txn != nil {
			ba.Timestamp = ba.Txn.OrigTimestamp
		} else {
			ba.Timestamp = r.store.Clock().Now()
		}
	}

	return func(br *roachpb.BatchResponse, pErr *roachpb.Error) *roachpb.Error {
		return r.endCmds(cmd, ba, br, pErr)
	}, nil
}

// endCmds removes pending commands from the command queue and updates
// the timestamp cache using the final timestamp of each command.
// The returned error replaces the supplied error.
func (r *Replica) endCmds(cmd *cmd, ba *roachpb.BatchRequest, br *roachpb.BatchResponse, pErr *roachpb.Error) (rErr *roachpb.Error) {
	r.mu.Lock()
	defer r.mu.Unlock()

	// Only update the timestamp cache if the command succeeded and is
	// marked as affecting the cache. Inconsistent reads are excluded.
	if pErr == nil && ba.ReadConsistency != roachpb.INCONSISTENT {
		cr := cacheRequest{
			timestamp: ba.Timestamp,
			txnID:     ba.GetTxnID(),
		}

		for _, union := range ba.Requests {
			args := union.GetInner()
			if updatesTimestampCache(args) {
				header := args.Header()
				switch args.(type) {
				case *roachpb.DeleteRangeRequest:
					// DeleteRange adds to the write timestamp cache to prevent
					// subsequent writes from rewriting history.
					cr.writes = append(cr.writes, header)
				case *roachpb.EndTransactionRequest:
					// EndTransaction adds to the write timestamp cache to ensure replays
					// create a transaction record with WriteTooOld set.
					key := keys.TransactionKey(header.Key, cr.txnID)
					cr.txn = roachpb.Span{Key: key}
				default:
					cr.reads = append(cr.reads, header)
				}
			}
		}

		r.mu.tsCache.AddRequest(cr)
	}
	r.mu.cmdQ.remove(cmd)
	return pErr
}

// applyTimestampCache moves the batch timestamp forward depending on
// the presence of overlapping entries in the timestamp cache. If the
// batch is transactional, the txn timestamp and the txn.WriteTooOld
// bool are updated.
//
// Two important invariants of Cockroach: 1) encountering a more
// recently written value means transaction restart. 2) values must
// be written with a greater timestamp than the most recent read to
// the same key. Check the timestamp cache for reads/writes which
// are at least as recent as the timestamp of this write. The cmd must
// update its timestamp to be greater than more recent values in the
// timestamp cache. When the write returns, the updated timestamp
// will inform the batch response timestamp or batch response txn
// timestamp.
//
// TODO(tschottdorf): find a way not to update the batch txn
//   which should be immutable.
// TODO(tschottdorf): Things look fishy here. We're updating txn.Timestamp in
// multiple places, but there's apparently nothing that forces the remainder of
// request processing to return that updated transaction with a response. In
// effect, we're running in danger of writing at higher timestamps than the
// client (and thus the commit!) are aware of. If there's coverage of these
// code paths, I wonder how it works if not for data races or some brittle
// code path a stack frame higher up. Should really address that previous
// TODO.
func (r *Replica) applyTimestampCache(ba *roachpb.BatchRequest) *roachpb.Error {
	r.mu.Lock()
	defer r.mu.Unlock()

	if ba.Txn != nil {
		r.mu.tsCache.ExpandRequests(ba.Txn.Timestamp)
	} else {
		r.mu.tsCache.ExpandRequests(ba.Timestamp)
	}

	for _, union := range ba.Requests {
		args := union.GetInner()
		if consultsTimestampCache(args) {
			header := args.Header()
			// BeginTransaction is a special case. We use the transaction
			// key to look for an entry which would indicate this transaction
			// has already been finalized, in which case this is a replay.
			if _, ok := args.(*roachpb.BeginTransactionRequest); ok {
				key := keys.TransactionKey(header.Key, ba.GetTxnID())
				wTS, wOK := r.mu.tsCache.GetMaxWrite(key, nil, nil)
				if wOK {
					return roachpb.NewError(roachpb.NewTransactionReplayError())
				} else if !wTS.Less(ba.Txn.Timestamp) {
					// This is a crucial bit of code. The timestamp cache is
					// reset with the current time + max offset as the low water
					// mark, so if this replica recently obtained the lease,
					// this case will be true for new txns, even if they're not
					// a replay. We move the timestamp forward and return retry.
					// If it's really a replay, it won't retry.
					txn := ba.Txn.Clone()
					txn.Timestamp.Forward(wTS.Next())
					return roachpb.NewErrorWithTxn(roachpb.NewTransactionRetryError(), &txn)
				}
				continue
			}

			// Forward the timestamp if there's been a more recent read.
			rTS, _ := r.mu.tsCache.GetMaxRead(header.Key, header.EndKey, ba.GetTxnID())
			if ba.Txn != nil {
				ba.Txn.Timestamp.Forward(rTS.Next())
			} else {
				ba.Timestamp.Forward(rTS.Next())
			}

			// On more recent writes, forward the timestamp and set the
			// write too old boolean for transactions. Note that currently
			// only EndTransaction and DeleteRange requests update the
			// write timestamp cache.
			wTS, _ := r.mu.tsCache.GetMaxWrite(header.Key, header.EndKey, ba.GetTxnID())
			if ba.Txn != nil {
				if !wTS.Less(ba.Txn.Timestamp) {
					ba.Txn.Timestamp.Forward(wTS.Next())
					ba.Txn.WriteTooOld = true
				}
			} else {
				ba.Timestamp.Forward(wTS.Next())
			}
		}
	}
	return nil
}

// addAdminCmd executes the command directly. There is no interaction
// with the command queue or the timestamp cache, as admin commands
// are not meant to consistently access or modify the underlying data.
// Admin commands must run on the lease holder replica. Batch support here is
// limited to single-element batches; everything else catches an error.
func (r *Replica) addAdminCmd(ctx context.Context, ba roachpb.BatchRequest) (*roachpb.BatchResponse, *roachpb.Error) {
	if len(ba.Requests) != 1 {
		return nil, roachpb.NewErrorf("only single-element admin batches allowed")
	}
	args := ba.Requests[0].GetInner()

	if err := r.checkCmdHeader(args.Header()); err != nil {
		return nil, roachpb.NewErrorWithTxn(err, ba.Txn)
	}

	if sp := opentracing.SpanFromContext(ctx); sp != nil {
		sp.SetOperationName(reflect.TypeOf(args).String())
	}

	// Admin commands always require the range lease.
	if pErr := r.redirectOnOrAcquireLease(ctx); pErr != nil {
		return nil, pErr
	}

	var resp roachpb.Response
	var pErr *roachpb.Error
	switch tArgs := args.(type) {
	case *roachpb.AdminSplitRequest:
		var reply roachpb.AdminSplitResponse
		reply, pErr = r.AdminSplit(ctx, *tArgs, r.Desc())
		resp = &reply
	case *roachpb.AdminMergeRequest:
		var reply roachpb.AdminMergeResponse
		reply, pErr = r.AdminMerge(ctx, *tArgs, r.Desc())
		resp = &reply
	case *roachpb.AdminTransferLeaseRequest:
		pErr = roachpb.NewError(r.AdminTransferLease(tArgs.Target))
		resp = &roachpb.AdminTransferLeaseResponse{}
	case *roachpb.CheckConsistencyRequest:
		var reply roachpb.CheckConsistencyResponse
		reply, pErr = r.CheckConsistency(*tArgs, r.Desc())
		resp = &reply
	default:
		return nil, roachpb.NewErrorf("unrecognized admin command: %T", args)
	}

	if pErr != nil {
		return nil, pErr
	}
	br := &roachpb.BatchResponse{}
	br.Add(resp)
	br.Txn = resp.Header().Txn
	return br, nil
}

// addReadOnlyCmd updates the read timestamp cache and waits for any
// overlapping writes currently processing through Raft ahead of us to
// clear via the command queue.
func (r *Replica) addReadOnlyCmd(ctx context.Context, ba roachpb.BatchRequest) (br *roachpb.BatchResponse, pErr *roachpb.Error) {
	// If the read is consistent, the read requires the range lease.
	if ba.ReadConsistency != roachpb.INCONSISTENT {
		if pErr = r.redirectOnOrAcquireLease(ctx); pErr != nil {
			return nil, pErr
		}
	}

	var endCmdsFunc func(*roachpb.BatchResponse, *roachpb.Error) *roachpb.Error
	if !ba.IsSingleNonKVRequest() {
		// Add the read to the command queue to gate subsequent
		// overlapping commands until this command completes.
		log.Trace(ctx, "command queue")
		var err error
		endCmdsFunc, err = r.beginCmds(ctx, &ba)
		if err != nil {
			return nil, roachpb.NewError(err)
		}
	} else {
		endCmdsFunc = func(
			br *roachpb.BatchResponse, pErr *roachpb.Error,
		) *roachpb.Error {
			return pErr
		}
	}

	r.readOnlyCmdMu.RLock()
	defer r.readOnlyCmdMu.RUnlock()

	// Guarantee we remove the commands from the command queue. It is
	// important that this is inside the readOnlyCmdMu lock so that the
	// timestamp cache update is synchronized. This is wrapped to delay
	// pErr evaluation to its value when returning.
	defer func() {
		pErr = endCmdsFunc(br, pErr)
	}()

	// Execute read-only batch command. It checks for matching key range; note
	// that holding readMu throughout is important to avoid reads from the
	// "wrong" key range being served after the range has been split.
	var trigger *PostCommitTrigger
	br, trigger, pErr = r.executeBatch(ctx, storagebase.CmdIDKey(""), r.store.Engine(), nil, ba)

	if pErr == nil && ba.Txn != nil {
		r.assert5725(ba)
		// Checking whether the transaction has been aborted on reads
		// makes sure that we don't experience anomalous conditions as
		// described in #2231.
		pErr = r.checkIfTxnAborted(ctx, r.store.Engine(), *ba.Txn)
	}
	if trigger != nil && len(trigger.intents) > 0 {
		r.store.intentResolver.processIntentsAsync(r, trigger.intents)
	}
	return br, pErr
}

// TODO(tschottdorf): temporary assertion for #5725, which saw batches with
// a nonempty but incomplete Txn (i.e. &Transaction{})
func (r *Replica) assert5725(ba roachpb.BatchRequest) {
	if ba.Txn != nil && ba.Txn.ID == nil {
		log.Fatalf(r.ctx, "nontrivial transaction with empty ID: %s\n%s",
			ba.Txn, pretty.Sprint(ba))
	}
}

// addWriteCmd first adds the keys affected by this command as pending writes
// to the command queue. Next, the timestamp cache is checked to determine if
// any newer accesses to this command's affected keys have been made. If so,
// the command's timestamp is moved forward. Finally, the command is submitted
// to Raft. Upon completion, the write is removed from the command queue and any
// error returned.
func (r *Replica) addWriteCmd(
	ctx context.Context, ba roachpb.BatchRequest,
) (br *roachpb.BatchResponse, pErr *roachpb.Error) {
	isNonKV := ba.IsSingleNonKVRequest()
	if !isNonKV {
		// Add the write to the command queue to gate subsequent overlapping
		// commands until this command completes. Note that this must be
		// done before getting the max timestamp for the key(s), as
		// timestamp cache is only updated after preceding commands have
		// been run to successful completion.
		log.Trace(ctx, "command queue")
		endCmdsFunc, err := r.beginCmds(ctx, &ba)
		if err != nil {
			return nil, roachpb.NewError(err)
		}

		// Guarantee we remove the commands from the command queue. This is
		// wrapped to delay pErr evaluation to its value when returning.
		defer func() {
			pErr = endCmdsFunc(br, pErr)
		}()
	}

	if !ba.IsSingleSkipLeaseCheckRequest() {
		// This replica must have range lease to process a write, except when it's
		// an attempt to unfreeze the Range. These are a special case in which any
		// replica will propose it to get back to an active state.
		if pErr = r.redirectOnOrAcquireLease(ctx); pErr != nil {
			if _, frozen := pErr.GetDetail().(*roachpb.RangeFrozenError); !frozen {
				return nil, pErr
			}
			// Only continue if the batch appears freezing-related.
			if !ba.IsFreeze() {
				return nil, pErr
			}
			pErr = nil
		}
	}

	if !isNonKV {
		// Examine the read and write timestamp caches for preceding
		// commands which require this command to move its timestamp
		// forward. Or, in the case of a transactional write, the txn
		// timestamp and possible write-too-old bool.
		if pErr := r.applyTimestampCache(&ba); pErr != nil {
			return nil, pErr
		}
	}

	log.Trace(ctx, "raft")

	ch, tryAbandon, err := r.proposeRaftCommand(ctx, ba)

	if err == nil {
		// If the command was accepted by raft, wait for the range to apply it.
		ctxDone := ctx.Done()
		for br == nil && pErr == nil {
			select {
			case respWithErr := <-ch:
				br, pErr = respWithErr.Reply, respWithErr.Err
			case <-ctxDone:
				// Cancellation is somewhat tricky since we can't prevent the
				// Raft command from executing at some point in the future.
				// We try to remove the pending command, but if the processRaft
				// goroutine has already grabbed it (as would typically be the
				// case right as it executes), it's too late and we're still
				// going to have to wait until the command returns (which would
				// typically be right away).
				// A typical outcome of a bug here would be use-after-free of
				// the trace of this client request; we finish it when
				// returning from here, but the Raft execution also uses it.
				ctxDone = nil
				if tryAbandon() {
					// TODO(tschottdorf): the command will still execute at
					// some process, so maybe this should be a structured error
					// which can be interpreted appropriately upstream.
					pErr = roachpb.NewError(ctx.Err())
				} else {
					log.Warningf(ctx, "unable to cancel expired Raft command %s", ba)
				}
			}
		}
	} else {
		pErr = roachpb.NewError(err)
	}
	return br, pErr
}

func (r *Replica) prepareRaftCommandLocked(
	ctx context.Context,
	idKey storagebase.CmdIDKey,
	replica roachpb.ReplicaDescriptor,
	ba roachpb.BatchRequest,
) *pendingCmd {
	if r.mu.lastAssignedLeaseIndex < r.mu.state.LeaseAppliedIndex {
		r.mu.lastAssignedLeaseIndex = r.mu.state.LeaseAppliedIndex
	}
	if !ba.IsLeaseRequest() {
		r.mu.lastAssignedLeaseIndex++
	}
	if log.V(4) {
		log.Infof(ctx, "prepared command %x: maxLeaseIndex=%d leaseAppliedIndex=%d",
			idKey, r.mu.lastAssignedLeaseIndex, r.mu.state.LeaseAppliedIndex)
	}
	return &pendingCmd{
		ctx:   ctx,
		idKey: idKey,
		done:  make(chan roachpb.ResponseWithError, 1),
		raftCmd: roachpb.RaftCommand{
			RangeID:       r.RangeID,
			OriginReplica: replica,
			Cmd:           ba,
			MaxLeaseIndex: r.mu.lastAssignedLeaseIndex,
		},
	}
}

func (r *Replica) insertRaftCommandLocked(pCmd *pendingCmd) {
	idKey := pCmd.idKey
	if _, ok := r.mu.pendingCmds[idKey]; ok {
		log.Fatalf(r.ctx, "pending command already exists for %s", idKey)
	}
	r.mu.pendingCmds[idKey] = pCmd
}

func makeIDKey() storagebase.CmdIDKey {
	idKeyBuf := make([]byte, 0, raftCommandIDLen)
	idKeyBuf = encoding.EncodeUint64Ascending(idKeyBuf, uint64(rand.Int63()))
	return storagebase.CmdIDKey(idKeyBuf)
}

// proposeRaftCommand prepares necessary pending command struct and
// initializes a client command ID if one hasn't been. It then
// proposes the command to Raft and returns
// - a channel which receives a response or error upon application
// - a closure used to attempt to abandon the command. When called, it tries to
//   remove the pending command from the internal commands map. This is
//   possible until execution of the command at the local replica has already
//   begun, in which case false is returned and the client needs to continue
//   waiting for successful execution.
// - any error obtained during the creation or proposal of the command, in
//   which case the other returned values are zero.
func (r *Replica) proposeRaftCommand(
	ctx context.Context, ba roachpb.BatchRequest,
) (
	chan roachpb.ResponseWithError, func() bool, error) {
	r.mu.Lock()
	defer r.mu.Unlock()
	if r.mu.destroyed != nil {
		return nil, nil, r.mu.destroyed
	}
	repDesc, ok := r.mu.state.Desc.GetReplicaDescriptor(r.store.StoreID())
	if !ok {
		return nil, nil, roachpb.NewRangeNotFoundError(r.RangeID)
	}
	pCmd := r.prepareRaftCommandLocked(ctx, makeIDKey(), repDesc, ba)
	r.insertRaftCommandLocked(pCmd)

	if err := r.proposePendingCmdLocked(pCmd); err != nil {
		delete(r.mu.pendingCmds, pCmd.idKey)
		return nil, nil, err
	}
	tryAbandon := func() bool {
		r.mu.Lock()
		_, ok := r.mu.pendingCmds[pCmd.idKey]
		delete(r.mu.pendingCmds, pCmd.idKey)
		r.mu.Unlock()
		return ok
	}
	return pCmd.done, tryAbandon, nil
}

// proposePendingCmdLocked proposes or re-proposes a command in r.mu.pendingCmds.
// The replica lock must be held.
func (r *Replica) proposePendingCmdLocked(p *pendingCmd) error {
	p.proposedAtTicks = r.mu.ticks
	if r.mu.proposeRaftCommandFn != nil {
		return r.mu.proposeRaftCommandFn(p)
	}
	return defaultProposeRaftCommandLocked(r, p)
}

func defaultProposeRaftCommandLocked(r *Replica, p *pendingCmd) error {
	if p.raftCmd.Cmd.Timestamp == hlc.ZeroTimestamp {
		return errors.Errorf("can't propose Raft command with zero timestamp")
	}

	data, err := protoutil.Marshal(&p.raftCmd)
	if err != nil {
		return err
	}
	defer r.store.enqueueRaftUpdateCheck(r.RangeID)

	var hasSplit bool
	if union, ok := p.raftCmd.Cmd.GetArg(roachpb.EndTransaction); ok {
		ict := union.(*roachpb.EndTransactionRequest).InternalCommitTrigger
		if crt := ict.GetChangeReplicasTrigger(); crt != nil {
			// EndTransactionRequest with a ChangeReplicasTrigger is special
			// because raft needs to understand it; it cannot simply be an
			// opaque command.
			log.Infof(r.ctx, "proposing %s %+v for range %d: %+v",
				crt.ChangeType, crt.Replica, p.raftCmd.RangeID, crt.UpdatedReplicas)

			ctx := ConfChangeContext{
				CommandID: string(p.idKey),
				Payload:   data,
				Replica:   crt.Replica,
			}
			encodedCtx, err := protoutil.Marshal(&ctx)
			if err != nil {
				return err
			}

			return r.withRaftGroupLocked(func(raftGroup *raft.RawNode) error {
				return raftGroup.ProposeConfChange(raftpb.ConfChange{
					Type:    changeTypeInternalToRaft[crt.ChangeType],
					NodeID:  uint64(crt.Replica.ReplicaID),
					Context: encodedCtx,
				})
			})
		}

		hasSplit = ict.GetSplitTrigger() != nil
	}

	return r.withRaftGroupLocked(func(raftGroup *raft.RawNode) error {
		if log.V(4) {
			log.Infof(r.ctx, "proposing command %x", p.idKey)
		}
		return raftGroup.Propose(encodeRaftCommand(string(p.idKey), data, hasSplit))
	})
}

// Lock the replica for Raft processing.
func (r *Replica) raftLock() (uninitRaftLocked bool) {
	r.raftMu.Lock()
	if r.raftMu.initialized {
		return false
	}
	r.store.uninitRaftMu.Lock()
	return true
}

// Unlock the replica for Raft processing.
func (r *Replica) raftUnlock(uninitRaftLocked bool) {
	if uninitRaftLocked {
		r.store.uninitRaftMu.Unlock()
	}
	r.raftMu.Unlock()
}

// handleRaftReady processes a raft.Ready containing entries and messages that
// are ready to read, be saved to stable storage, committed or sent to other
// peers.
func (r *Replica) handleRaftReady() error {
<<<<<<< HEAD
	ctx := context.TODO()
=======
	uninitRaftLocked := r.raftLock()
	// We overwrite uninitRaftLocked below (in case a raft command contains a
	// split), which requires using a separate closure to capture
	// uninitRaftLocked rather than having it evaluated at the point of the defer
	// statement.
	defer func() {
		r.raftUnlock(uninitRaftLocked)
	}()

	ctx := r.ctx
>>>>>>> 18cee344
	var hasReady bool
	var rd raft.Ready
	r.mu.Lock()

	lastIndex := r.mu.lastIndex // used for append below
	raftLogSize := r.mu.raftLogSize
	leaderID := r.mu.leaderID
	err := r.withRaftGroupLocked(func(raftGroup *raft.RawNode) error {
		if hasReady = raftGroup.HasReady(); hasReady {
			rd = raftGroup.Ready()
		}
		return nil
	})
	r.mu.Unlock()
	if err != nil {
		return err
	}

	if !hasReady {
		return nil
	}

	logRaftReady(ctx, r, rd)

	refreshReason := noReason
	if rd.SoftState != nil && leaderID != roachpb.ReplicaID(rd.SoftState.Lead) {
		// Refresh pending commands if the Raft leader has changed. This is usually
		// the first indication we have of a new leader on a restarted node.
		//
		// TODO(peter): Re-proposing commands when SoftState.Lead changes can lead
		// to wasteful multiple-reproposals when we later see an empty Raft command
		// indicating a newly elected leader or a conf change. Replay protection
		// prevents any corruption, so the waste is only a performance issue.
		if log.V(3) {
			log.Infof(ctx, "raft leader changed: %d -> %d", leaderID, rd.SoftState.Lead)
		}
		if !r.store.TestingKnobs().DisableRefreshReasonNewLeader {
			refreshReason = reasonNewLeader
		}
		leaderID = roachpb.ReplicaID(rd.SoftState.Lead)
	}

	if !raft.IsEmptySnap(rd.Snapshot) {
		if err := r.applySnapshot(ctx, rd.Snapshot, rd.HardState); err != nil {
			return err
		}

		// handleRaftReady is called under the processRaftMu lock, so it is
		// safe to lock the store here.
		if err := func() error {
			r.store.mu.Lock()
			defer r.store.mu.Unlock()

			if r.store.removePlaceholderLocked(r.RangeID) {
				atomic.AddInt32(&r.store.counts.filledPlaceholders, 1)
			}
			if err := r.store.processRangeDescriptorUpdateLocked(r); err != nil {
				return errors.Wrapf(err, "could not processRangeDescriptorUpdate after applySnapshot")
			}
			return nil
		}(); err != nil {
			return err
		}

		var err error
		if lastIndex, err = loadLastIndex(ctx, r.store.Engine(), r.RangeID); err != nil {
			return err
		}
		// We refresh pending commands after applying a snapshot because this
		// replica may have been temporarily partitioned from the Raft group and
		// missed leadership changes that occurred. Suppose node A is the leader,
		// and then node C gets partitioned away from the others. Leadership passes
		// back and forth between A and B during the partition, but when the
		// partition is healed node A is leader again.
		if !r.store.TestingKnobs().DisableRefreshReasonSnapshotApplied &&
			refreshReason == noReason {
			refreshReason = reasonSnapshotApplied
		}
		// TODO(bdarnell): update coalesced heartbeat mapping with snapshot info.
	}

	if !uninitRaftLocked {
		// Block processing of uninitialized replicas if any of the committed
		// entries contains a split. We need to grab Store.uninitRaftMu before
		// creating the batch (more precisely, before reading from the batch) in
		// order to provide proper synchronization with uninitialized replicas. If
		// we locked uninitRaftMu after reading from the batch (i.e. in
		// Replica.splitTrigger) we could be reading stale data that a concurrent
		// operation (on an uninitialized Replica) is updating.
		for _, e := range rd.CommittedEntries {
			if e.Type != raftpb.EntryNormal {
				// Only normal entries can contain splits.
				continue
			}
			if raftCommandHasSplit(e.Data) {
				r.store.uninitRaftMu.Lock()
				uninitRaftLocked = true
				break
			}
		}
	}

	batch := r.store.Engine().NewBatch()
	defer batch.Close()

	// We know that all of the writes from here forward will be to distinct keys.
	writer := batch.Distinct()
	if len(rd.Entries) > 0 {
		// All of the entries are appended to distinct keys, returning a new
		// last index.
		var err error
		if lastIndex, raftLogSize, err = r.append(ctx, writer, lastIndex, raftLogSize, rd.Entries); err != nil {
			return err
		}
	}
	if !raft.IsEmptyHardState(rd.HardState) {
		if err := setHardState(ctx, writer, r.RangeID, rd.HardState); err != nil {
			return err
		}
	}
	if err := batch.Commit(); err != nil {
		return err
	}

	// Update protected state (last index, raft log size and raft leader
	// ID) and set raft log entry cache. We clear any older, uncommitted
	// log entries and cache the latest ones.
	r.mu.Lock()
	r.store.raftEntryCache.addEntries(r.RangeID, rd.Entries)
	r.mu.lastIndex = lastIndex
	r.mu.raftLogSize = raftLogSize
	r.mu.leaderID = leaderID
	r.mu.Unlock()

	for _, msg := range rd.Messages {
		r.sendRaftMessage(msg)
	}

	for _, e := range rd.CommittedEntries {
		switch e.Type {
		case raftpb.EntryNormal:

			var commandID string
			var command roachpb.RaftCommand

			// Process committed entries. etcd raft occasionally adds a nil entry
			// (our own commands are never empty). This happens in two situations:
			// When a new leader is elected, and when a config change is dropped due
			// to the "one at a time" rule. In both cases we may need to resubmit our
			// pending proposals (In the former case we resubmit everything because
			// we proposed them to a former leader that is no longer able to commit
			// them. In the latter case we only need to resubmit pending config
			// changes, but it's hard to distinguish so we resubmit everything
			// anyway). We delay resubmission until after we have processed the
			// entire batch of entries.
			if len(e.Data) == 0 {
				if refreshReason == noReason {
					refreshReason = reasonNewLeaderOrConfigChange
				}
				commandID = "" // special-cased value, command isn't used
			} else {
				var encodedCommand []byte
				commandID, encodedCommand = DecodeRaftCommand(e.Data)
				if err := command.Unmarshal(encodedCommand); err != nil {
					return err
				}
			}

			// Discard errors from processRaftCommand. The error has been sent
			// to the client that originated it, where it will be handled.
			_ = r.processRaftCommand(storagebase.CmdIDKey(commandID), e.Index, command)

		case raftpb.EntryConfChange:
			var cc raftpb.ConfChange
			if err := cc.Unmarshal(e.Data); err != nil {
				return err
			}
			ctx := ConfChangeContext{}
			if err := ctx.Unmarshal(cc.Context); err != nil {
				return err
			}
			var command roachpb.RaftCommand
			if err := command.Unmarshal(ctx.Payload); err != nil {
				return err
			}
			if pErr := r.processRaftCommand(storagebase.CmdIDKey(ctx.CommandID), e.Index, command); pErr != nil {
				// If processRaftCommand failed, tell raft that the config change was aborted.
				cc = raftpb.ConfChange{}
			}
			// TODO(bdarnell): update coalesced heartbeat mapping on success.
			if err := r.withRaftGroup(func(raftGroup *raft.RawNode) error {
				raftGroup.ApplyConfChange(cc)
				return nil
			}); err != nil {
				return err
			}
		default:
			log.Fatalf(ctx, "unexpected Raft entry: %v", e)
		}
	}
	if refreshReason != noReason {
		r.mu.Lock()
		err := r.refreshPendingCmdsLocked(refreshReason, 0)
		r.mu.Unlock()
		if err != nil {
			return err
		}
	}

	// TODO(bdarnell): need to check replica id and not Advance if it
	// has changed. Or do we need more locking to guarantee that replica
	// ID cannot change during handleRaftReady?
	return r.withRaftGroup(func(raftGroup *raft.RawNode) error {
		raftGroup.Advance(rd)
		return nil
	})
}

// tick the Raft group, returning any error and true if the raft group exists
// and false otherwise.
func (r *Replica) tick() (bool, error) {
	defer r.raftUnlock(r.raftLock())
	return r.tickRaftMuLocked()
}

func (r *Replica) tickRaftMuLocked() (bool, error) {
	r.mu.Lock()
	defer r.mu.Unlock()

	// If the raft group is uninitialized, do not initialize raft groups on
	// tick.
	if r.mu.internalRaftGroup == nil {
		return false, nil
	}

	r.mu.ticks++
	r.mu.internalRaftGroup.Tick()
	if !r.store.TestingKnobs().DisableRefreshReasonTicks &&
		r.mu.ticks%r.store.ctx.RaftElectionTimeoutTicks == 0 {
		// RaftElectionTimeoutTicks is a reasonable approximation of how long we
		// should wait before deciding that our previous proposal didn't go
		// through. Note that the combination of the above condition and passing
		// RaftElectionTimeoutTicks to refreshPendingCmdsLocked means that commands
		// will be refreshed when they have been pending for 1 to 2 election
		// cycles.
		if err := r.refreshPendingCmdsLocked(
			reasonTicks, r.store.ctx.RaftElectionTimeoutTicks); err != nil {
			return true, err
		}
	}
	return true, nil
}

// pendingCmdSlice sorts by increasing MaxLeaseIndex.
type pendingCmdSlice []*pendingCmd

func (s pendingCmdSlice) Len() int      { return len(s) }
func (s pendingCmdSlice) Swap(i, j int) { s[i], s[j] = s[j], s[i] }
func (s pendingCmdSlice) Less(i, j int) bool {
	return s[i].raftCmd.MaxLeaseIndex < s[j].raftCmd.MaxLeaseIndex
}

//go:generate stringer -type refreshRaftReason
type refreshRaftReason int

const (
	noReason refreshRaftReason = iota
	reasonNewLeader
	reasonNewLeaderOrConfigChange
	reasonSnapshotApplied
	reasonReplicaIDChanged
	reasonTicks
)

func (r *Replica) refreshPendingCmdsLocked(reason refreshRaftReason, refreshAtDelta int) error {
	if len(r.mu.pendingCmds) == 0 {
		return nil
	}

	// Note that we can't use the commit index here (which is typically a
	// little ahead), because a pending command is removed only as it applies.
	// Thus we'd risk reproposing a command that has been committed but not yet
	// applied.
	maxWillRefurbish := r.mu.state.LeaseAppliedIndex // indexes <= will be refurbished
	refreshAtTicks := r.mu.ticks - refreshAtDelta
	refurbished := 0
	var reproposals pendingCmdSlice
	for idKey, p := range r.mu.pendingCmds {
		if p.proposedAtTicks > refreshAtTicks {
			// The command was proposed too recently, don't bother reproprosing or
			// refurbishing it yet. Note that if refreshAtDelta is 0, refreshAtTicks
			// will be r.mu.ticks making the above condition impossible.
			continue
		}
		if p.raftCmd.MaxLeaseIndex > maxWillRefurbish {
			reproposals = append(reproposals, p)
			continue
		}
		delete(r.mu.pendingCmds, idKey)
		// The command can be refurbished.
		if pErr := r.refurbishPendingCmdLocked(p); pErr != nil {
			p.done <- roachpb.ResponseWithError{Err: pErr}
		}
		refurbished++
	}
	if log.V(1) && (refurbished > 0 || len(reproposals) > 0) {
		log.Infof(r.ctx,
			"pending commands: refurbished %d, reproposing %d (at %d.%d); %s",
			refurbished, len(reproposals), r.mu.state.RaftAppliedIndex,
			r.mu.state.LeaseAppliedIndex, reason)
	}

	// Reproposals are those commands which we weren't able to refurbish (since
	// we're not sure that another copy of them could apply at the "correct"
	// index).
	// For reproposals, it's generally pretty unlikely that they can make it in
	// the right place. Reproposing in order is definitely required, however.
	sort.Sort(reproposals)
	for _, p := range reproposals {
		if err := r.proposePendingCmdLocked(p); err != nil {
			return err
		}
	}
	return nil
}

func (r *Replica) getReplicaDescriptorByIDLocked(
	replicaID roachpb.ReplicaID,
	fallback roachpb.ReplicaDescriptor,
) (roachpb.ReplicaDescriptor, error) {
	if repDesc, ok := r.mu.state.Desc.GetReplicaDescriptorByID(replicaID); ok {
		return repDesc, nil
	}
	if fallback.ReplicaID == replicaID {
		return fallback, nil
	}
	return roachpb.ReplicaDescriptor{},
		errors.Errorf("replica %d not present in %v, %v", replicaID, fallback, r.mu.state.Desc.Replicas)
}

func (r *Replica) sendRaftMessage(msg raftpb.Message) {
	rangeID := r.RangeID

	r.mu.Lock()
	fromReplica, fromErr := r.getReplicaDescriptorByIDLocked(roachpb.ReplicaID(msg.From), r.mu.lastToReplica)
	toReplica, toErr := r.getReplicaDescriptorByIDLocked(roachpb.ReplicaID(msg.To), r.mu.lastFromReplica)
	r.mu.Unlock()

	if fromErr != nil {
		log.Warningf(r.ctx, "failed to look up sender replica %d in range %d while sending %s: %s",
			msg.From, rangeID, msg.Type, fromErr)
		return
	}
	if toErr != nil {
		log.Warningf(r.ctx, "failed to look up recipient replica %d in range %d while sending %s: %s",
			msg.To, rangeID, msg.Type, toErr)
		return
	}

	r.store.ctx.Transport.mu.Lock()
	var queuedMsgs int64
	for _, transportQueues := range r.store.ctx.Transport.mu.queues {
		for _, queue := range transportQueues {
			queuedMsgs += int64(len(queue))
		}
	}
	r.store.ctx.Transport.mu.Unlock()
	r.store.metrics.RaftEnqueuedPending.Update(queuedMsgs)

	if !r.store.ctx.Transport.SendAsync(&RaftMessageRequest{
		RangeID:     rangeID,
		ToReplica:   toReplica,
		FromReplica: fromReplica,
		Message:     msg,
	}) {
		r.mu.Lock()
		r.mu.droppedMessages++
		r.mu.Unlock()

		if err := r.withRaftGroup(func(raftGroup *raft.RawNode) error {
			raftGroup.ReportUnreachable(msg.To)
			return nil
		}); err != nil {
			r.panic(err)
		}
	}
}

func (r *Replica) reportSnapshotStatus(to uint64, snapErr error) {
	defer r.raftUnlock(r.raftLock())

	snapStatus := raft.SnapshotFinish
	if snapErr != nil {
		snapStatus = raft.SnapshotFailure
	}

	if err := r.withRaftGroup(func(raftGroup *raft.RawNode) error {
		raftGroup.ReportSnapshot(to, snapStatus)
		return nil
	}); err != nil {
		r.panic(err)
	}
}

// refurbishPendingCmdLocked takes a pendingCmd which was discovered to apply
// at a log position other than the one at which it was originally proposed
// (this can happen when the range lease held by a raft follower, who must
// forward MsgProp messages to the raft leader without guaranteed ordering).
// It inserts and proposes a new command, returning an error if that fails.
// The passed command must have been deleted from r.mu.pendingCmds.
func (r *Replica) refurbishPendingCmdLocked(cmd *pendingCmd) *roachpb.Error {
	// Note that the new command has the same idKey (which matters since we
	// leaked that to the pending client).
	newPCmd := r.prepareRaftCommandLocked(cmd.ctx, cmd.idKey,
		cmd.raftCmd.OriginReplica, cmd.raftCmd.Cmd)
	newPCmd.done = cmd.done
	r.insertRaftCommandLocked(newPCmd)
	if err := r.proposePendingCmdLocked(newPCmd); err != nil {
		delete(r.mu.pendingCmds, newPCmd.idKey)
		return roachpb.NewError(err)
	}
	return nil
}

// processRaftCommand processes a raft command by unpacking the command
// struct to get args and reply and then applying the command to the
// state machine via applyRaftCommand(). The error result is sent on
// the command's done channel, if available.
// As a special case, the zero idKey signifies an empty Raft command,
// which will apply as a no-op (without accessing raftCmd, via an error),
// updating only the applied index.
func (r *Replica) processRaftCommand(
	idKey storagebase.CmdIDKey, index uint64, raftCmd roachpb.RaftCommand,
) *roachpb.Error {
	if index == 0 {
		log.Fatalf(r.ctx, "processRaftCommand requires a non-zero index")
	}

	if log.V(4) {
		log.Infof(r.ctx, "processing command %x: maxLeaseIndex=%d", idKey, raftCmd.MaxLeaseIndex)
	}

	r.mu.Lock()
	cmd := r.mu.pendingCmds[idKey]

	isLeaseError := func() bool {
		l, ba, origin := r.mu.state.Lease, raftCmd.Cmd, raftCmd.OriginReplica
		if l.Replica != origin && !ba.IsLeaseRequest() {
			return true
		}
		notCovered := !l.OwnedBy(origin.StoreID) || !l.Covers(ba.Timestamp)
		if notCovered && !ba.IsFreeze() && !ba.IsLeaseRequest() {
			// Verify the range lease is held, unless this command is trying
			// to obtain it or is a freeze change (which can be proposed by any
			// Replica). Any other Raft command has had the range lease held
			// by the replica at proposal time, but this may no longer be the
			// case. Corruption aside, the most likely reason is a lease
			// change (the most recent lease holder assumes responsibility for all
			// past timestamps as well). In that case, it's not valid to go
			// ahead with the execution: Writes must be aware of the last time
			// the mutated key was read, and since reads are served locally by
			// the lease holder without going through Raft, a read which was
			// not taken into account may have been served. Hence, we must
			// retry at the current lease holder.
			return true
		}
		return false
	}

	// TODO(tschottdorf): consider the Trace situation here.
	ctx := r.ctx
	if cmd != nil {
		// We initiated this command, so use the caller-supplied context.
		ctx = cmd.ctx
		delete(r.mu.pendingCmds, idKey)
	}
	leaseIndex := r.mu.state.LeaseAppliedIndex

	var forcedErr *roachpb.Error
	if idKey == "" {
		// This is an empty Raft command (which is sent by Raft after elections
		// to trigger reproposals or during concurrent configuration changes).
		// Nothing to do here except making sure that the corresponding batch
		// (which is bogus) doesn't get executed (for it is empty and so
		// properties like key range are undefined).
		forcedErr = roachpb.NewErrorf("no-op on empty Raft entry")
	} else if isLeaseError() {
		if log.V(1) {
			log.Warningf(r.ctx, "command proposed from replica %+v (lease at %v): %s",
				raftCmd.OriginReplica, r.mu.state.Lease.Replica, raftCmd.Cmd)
		}
		forcedErr = roachpb.NewError(newNotLeaseHolderError(
			r.mu.state.Lease, raftCmd.OriginReplica.StoreID, r.mu.state.Desc))
	} else if raftCmd.Cmd.IsLeaseRequest() {
		// Lease commands are ignored by the counter (and their MaxLeaseIndex
		// is ignored). This makes sense since lease commands are proposed by
		// anyone, so we can't expect a coherent MaxLeaseIndex. Also, lease
		// proposals are often replayed, so not making them update the counter
		// makes sense from a testing perspective.
	} else if r.mu.state.LeaseAppliedIndex < raftCmd.MaxLeaseIndex {
		// The happy case: the command is applying at or ahead of the minimal
		// permissible index. It's ok if it skips a few slots (as can happen
		// during rearrangement); this command will apply, but later ones which
		// were proposed at lower indexes may not. Overall though, this is more
		// stable and simpler than requiring commands to apply at their exact
		// lease index: Handling the case in which MaxLeaseIndex > oldIndex+1
		// is otherwise tricky since a refurbishment is not allowed
		// (reproposals could exist and may apply at the right index, leading
		// to a replay), and assigning the required index would be tedious
		// seeing that it would have to rewind sometimes.
		leaseIndex = raftCmd.MaxLeaseIndex
	} else {
		// The command is trying to apply at a past log position. That's
		// unfortunate and hopefully rare; we will refurbish on the proposer.
		// Note that in this situation, the leaseIndex does not advance.
		forcedErr = roachpb.NewErrorf("command observed at lease index %d, "+
			"but required < %d", leaseIndex, raftCmd.MaxLeaseIndex)

		if cmd != nil {
			// Only refurbish when no earlier incarnation of this command has
			// already gone through the trouble of doing so (which would have
			// changed our local copy of the pending command). We want to error
			// out, but keep the pending command (i.e. not tell the client)
			// so that the future incarnation can apply and notify the it.
			// Note that we keep the context to avoid hiding these internal
			// cycles from traces.
			if localMaxLeaseIndex := cmd.raftCmd.MaxLeaseIndex; localMaxLeaseIndex <= raftCmd.MaxLeaseIndex {
				if log.V(1) {
					log.Infof(r.ctx, "refurbishing command for <= %d observed at %d",
						raftCmd.MaxLeaseIndex, leaseIndex)
				}

				if pErr := r.refurbishPendingCmdLocked(cmd); pErr == nil {
					cmd.done = make(chan roachpb.ResponseWithError, 1)
				} else {
					// We could try to send the error to the client instead,
					// but to avoid even the appearance of Replica divergence,
					// let's not.
					log.Warningf(r.ctx, "unable to refurbish: %s", pErr)
				}
			} else {
				// The refurbishment is already in flight, so we better get cmd back
				// into pendingCmds (the alternative, not deleting it in this case
				// in the first place, leads to less legible code here). This code
				// path is rare.
				r.insertRaftCommandLocked(cmd)
				// The client should get the actual execution, not this one. We
				// keep the context (which is fine since the client will only
				// finish it when the "real" incarnation applies).
				cmd = nil
			}
		}
	}
	r.mu.Unlock()

	log.Trace(ctx, "applying batch")
	// applyRaftCommand will return "expected" errors, but may also indicate
	// replica corruption (as of now, signaled by a replicaCorruptionError).
	// We feed its return through maybeSetCorrupt to act when that happens.
	if log.V(1) && forcedErr != nil {
		log.Infof(r.ctx, "applying command with forced error: %v", forcedErr)
	}

	br, propResult, pErr := r.applyRaftCommand(idKey, ctx, index, leaseIndex,
		raftCmd.OriginReplica, raftCmd.Cmd, forcedErr)
	pErr = r.maybeSetCorrupt(ctx, pErr)

	// Handle all returned side effects. This must happen after commit but
	// before returning to the client.

	// Update store-level MVCC stats with merged range stats.
	r.store.metrics.addMVCCStats(propResult.delta)

	// Handle commit triggers.
	//
	// TODO(tschottdorf): we currently propagate *PostCommitTrigger. Consider
	// using PostCommitTrigger instead.
	if trigger := propResult.PostCommitTrigger; trigger != nil {
		r.handleTrigger(ctx, raftCmd.OriginReplica, *trigger)
		// Assert that the on-disk state doesn't diverge from the in-memory
		// state as a result of the trigger.
		r.assertState(r.store.Engine())
	}

	// On successful write commands handle write-related triggers including
	// splitting and raft log truncation.
	if pErr == nil && raftCmd.Cmd.IsWrite() {
		r.maybeAddToSplitQueue()
		r.maybeAddToRaftLogQueue(index)
	}

	if cmd != nil {
		cmd.done <- roachpb.ResponseWithError{Reply: br, Err: pErr}
		close(cmd.done)
	} else if pErr != nil && log.V(1) {
		log.Errorf(r.ctx, "error executing raft command: %s", pErr)
	}

	return pErr
}

// applyRaftCommand applies a raft command from the replicated log to the
// underlying state machine (i.e. the engine).
// When certain critical operations fail, a replicaCorruptionError may be
// returned and must be handled by the caller.
func (r *Replica) applyRaftCommand(
	idKey storagebase.CmdIDKey,
	ctx context.Context,
	index, leaseIndex uint64,
	originReplica roachpb.ReplicaDescriptor,
	ba roachpb.BatchRequest,
	forcedError *roachpb.Error,
) (*roachpb.BatchResponse, proposalResult, *roachpb.Error) {
	if index <= 0 {
		log.Fatalf(ctx, "raft command index is <= 0")
	}

	r.mu.Lock()
	oldIndex := r.mu.state.RaftAppliedIndex
	// When frozen, the Range only applies freeze- and consistency-related
	// requests. Overrides any forcedError.
	if mayApply := !r.mu.state.Frozen || ba.IsFreeze() || ba.IsConsistencyRelated(); !mayApply {
		forcedError = roachpb.NewError(roachpb.NewRangeFrozenError(*r.mu.state.Desc))
	}
	r.mu.Unlock()

	if index != oldIndex+1 {
		// If we have an out of order index, there's corruption. No sense in
		// trying to update anything or running the command. Simply return
		// a corruption error.
		return nil, proposalResult{}, roachpb.NewError(NewReplicaCorruptionError(errors.Errorf("applied index jumped from %d to %d", oldIndex, index)))
	}

	// Call the helper, which returns a batch containing data written
	// during command execution and any associated error.
	var batch engine.Batch
	var br *roachpb.BatchResponse
	// TODO(tschottdorf): With proposer-eval'ed KV, this will be returned
	// along with the batch representation and, together with it, must
	// contain everything necessary for Replicas to apply the command.
	var propResult proposalResult
	var rErr *roachpb.Error

	if forcedError != nil {
		batch = r.store.Engine().NewBatch()
		br, rErr = nil, forcedError
	} else {
		batch, propResult.delta, br, propResult.PostCommitTrigger, rErr =
			r.applyRaftCommandInBatch(ctx, idKey, originReplica, ba)
	}

	// TODO(tschottdorf): remove when #7224 is cleared.
	if ba.Txn != nil && ba.Txn.Name == replicaChangeTxnName && log.V(1) {
		log.Infof(ctx, "applied part of replica change txn: %s, pErr=%v",
			ba, rErr)
	}

	defer batch.Close()

	// The only remaining use of the batch is for range-local keys which we know
	// have not been previously written within this batch. Currently the only
	// remaining writes are the raft applied index and the updated MVCC stats.
	//
	writer := batch.Distinct()

	// Advance the last applied index.
	if err := setAppliedIndex(ctx, writer, &propResult.delta, r.RangeID, index, leaseIndex); err != nil {
		log.Fatalf(ctx, "setting applied index in a batch should never fail: %s", err)
	}

	// Flush the MVCC stats to the batch. Note that we need to grab the previous
	// stats now, for they might've been changed during triggers due to side
	// effects.
	// TODO(tschottdorf): refactor that for clarity.
	newMS := r.GetMVCCStats()
	newMS.Add(propResult.delta)
	if err := setMVCCStats(ctx, writer, r.RangeID, newMS); err != nil {
		log.Fatalf(ctx, "setting mvcc stats in a batch should never fail: %s", err)
	}

	// TODO(petermattis): We did not close the writer in an earlier version of
	// the code, which went undetected even though we used the batch after
	// (though only to commit it). We should add an assertion to prevent that in
	// the future.
	writer.Close()

	// TODO(tschottdorf): with proposer-eval'ed KV, the batch would not be
	// committed at this point. Instead, it would be added to propResult.
	if err := batch.Commit(); err != nil {
		if rErr != nil {
			err = errors.Wrap(rErr.GoError(), err.Error())
		}
		rErr = roachpb.NewError(NewReplicaCorruptionError(errors.Wrap(err, "could not commit batch")))
	} else {
		r.mu.Lock()
		// Update cached appliedIndex if we were able to set the applied index
		// on disk.
		// TODO(tschottdorf): with proposer-eval'ed KV, the lease applied index
		// can be read from the WriteBatch, but there may be reasons to pass
		// it with propResult. We'll see.
		r.mu.state.RaftAppliedIndex = index
		r.mu.state.LeaseAppliedIndex = leaseIndex
		r.mu.state.Stats = newMS
		if forcedError != nil {
			// We only assert when there's a forced error since it might be
			// a little expensive to do on *every* Raft command, seeing that
			// disk i/o could be involved.
			r.assertStateLocked(r.store.Engine())
		}
		r.mu.Unlock()
	}

	return br, propResult, rErr
}

// applyRaftCommandInBatch executes the command in a batch engine and
// returns the batch containing the results. The caller is responsible
// for committing the batch, even on error.
func (r *Replica) applyRaftCommandInBatch(
	ctx context.Context,
	idKey storagebase.CmdIDKey,
	originReplica roachpb.ReplicaDescriptor,
	ba roachpb.BatchRequest,
) (
	engine.Batch,
	enginepb.MVCCStats,
	*roachpb.BatchResponse,
	*PostCommitTrigger, *roachpb.Error,
) {
	// Check whether this txn has been aborted. Only applies to transactional
	// requests which write intents (for example HeartbeatTxn does not get
	// hindered by this).
	if ba.Txn != nil && ba.IsTransactionWrite() {
		r.assert5725(ba)
		if pErr := r.checkIfTxnAborted(ctx, r.store.Engine(), *ba.Txn); pErr != nil {
			return r.store.Engine().NewBatch(), enginepb.MVCCStats{}, nil, nil, pErr
		}
	}

	// Keep track of original txn Writing state to sanitize txn
	// reported with any error except TransactionRetryError.
	wasWriting := ba.Txn != nil && ba.Txn.Writing

	// Execute the commands. If this returns without an error, the batch should
	// be committed.
	btch, ms, br, trigger, pErr := r.executeWriteBatch(ctx, idKey, ba)

	if ba.IsWrite() {
		if pErr != nil {
			// If the batch failed with a TransactionRetryError, any
			// preceding mutations in the batch engine should still be
			// applied so that intents are laid down in preparation for
			// the retry.
			if _, ok := pErr.GetDetail().(*roachpb.TransactionRetryError); !ok {
				// TODO(tschottdorf): make `nil` acceptable. Corresponds to
				// roachpb.Response{With->Or}Error.
				br = &roachpb.BatchResponse{}
				// Otherwise, reset the batch to clear out partial execution and
				// prepare for the failed sequence cache entry.
				btch.Close()
				btch = r.store.Engine().NewBatch()
				ms = enginepb.MVCCStats{}
				// Restore the original txn's Writing bool if pErr specifies a transaction.
				if txn := pErr.GetTxn(); txn != nil && txn.Equal(ba.Txn) {
					txn.Writing = wasWriting
				}
			}
		}
	}

	return btch, ms, br, trigger, pErr
}

// checkIfTxnAborted checks the txn abort cache for the given
// transaction. In case the transaction has been aborted, return a
// transaction abort error. Locks the replica.
func (r *Replica) checkIfTxnAborted(
	ctx context.Context, b engine.Reader, txn roachpb.Transaction,
) *roachpb.Error {
	r.mu.Lock()
	defer r.mu.Unlock()

	var entry roachpb.AbortCacheEntry
	aborted, err := r.abortCache.Get(ctx, b, txn.ID, &entry)
	if err != nil {
		return roachpb.NewError(NewReplicaCorruptionError(errors.Wrap(err, "could not read from abort cache")))
	}
	if aborted {
		// We hit the cache, so let the transaction restart.
		if log.V(1) {
			log.Infof(ctx, "found abort cache entry for %s with priority %d",
				txn.ID.Short(), entry.Priority)
		}
		newTxn := txn.Clone()
		if entry.Priority > newTxn.Priority {
			newTxn.Priority = entry.Priority
		}
		return roachpb.NewErrorWithTxn(roachpb.NewTransactionAbortedError(), &newTxn)
	}
	return nil
}

type intentsWithArg struct {
	args    roachpb.Request
	intents []roachpb.Intent
}

// executeWriteBatch attempts to execute transactional batches on the
// 1-phase-commit path as just an atomic, non-transactional batch of
// write commands. One phase commit batches contain transactional
// writes sandwiched by BeginTransaction and EndTransaction requests.
//
// If the batch is transactional, and there's nothing to suggest that
// the transaction will require retry or restart, the batch's txn is
// stripped and it's executed as a normal batch write. If the writes
// cannot all be completed at the intended timestamp, the batch's
// txn is restored and it's re-executed as transactional.
func (r *Replica) executeWriteBatch(
	ctx context.Context, idKey storagebase.CmdIDKey, ba roachpb.BatchRequest) (
	engine.Batch,
	enginepb.MVCCStats,
	*roachpb.BatchResponse,
	*PostCommitTrigger, *roachpb.Error,
) {
	batch := r.store.Engine().NewBatch()
	ms := enginepb.MVCCStats{}
	// If not transactional or there are indications that the batch's txn
	// will require restart or retry, execute as normal.
	if r.store.TestingKnobs().DisableOnePhaseCommits || !isOnePhaseCommit(ba) {
		br, trigger, pErr := r.executeBatch(ctx, idKey, batch, &ms, ba)
		return batch, ms, br, trigger, pErr
	}

	// Try executing with transaction stripped.
	strippedBa := ba
	strippedBa.Txn = nil
	strippedBa.Requests = ba.Requests[1 : len(ba.Requests)-1] // strip begin/end txn reqs

	// If all writes occurred at the intended timestamp, we've succeeded on the fast path.
	br, trigger, pErr := r.executeBatch(ctx, idKey, batch, &ms, strippedBa)
	if pErr == nil && ba.Timestamp == br.Timestamp {
		clonedTxn := ba.Txn.Clone()
		clonedTxn.Writing = true
		clonedTxn.Status = roachpb.COMMITTED

		// If the end transaction is not committed, clear the batch and mark the status aborted.
		arg, _ := ba.GetArg(roachpb.EndTransaction)
		etArg := arg.(*roachpb.EndTransactionRequest)
		if !etArg.Commit {
			clonedTxn.Status = roachpb.ABORTED
			batch.Close()
			batch = r.store.Engine().NewBatch()
			ms = enginepb.MVCCStats{}
		} else {
			// Run commit trigger manually.
			var err error
			if trigger, err = r.runCommitTrigger(ctx, batch, &ms, *etArg, &clonedTxn); err != nil {
				return batch, ms, br, trigger, roachpb.NewErrorf("failed to run commit trigger: %s", err)
			}
		}

		br.Txn = &clonedTxn
		// Add placeholder responses for begin & end transaction requests.
		br.Responses = append([]roachpb.ResponseUnion{{BeginTransaction: &roachpb.BeginTransactionResponse{}}}, br.Responses...)
		br.Responses = append(br.Responses, roachpb.ResponseUnion{EndTransaction: &roachpb.EndTransactionResponse{OnePhaseCommit: true}})
		return batch, ms, br, trigger, nil
	}

	// Otherwise, re-execute with the original, transactional batch.
	batch.Close()
	batch = r.store.Engine().NewBatch()
	ms = enginepb.MVCCStats{}
	br, trigger, pErr = r.executeBatch(ctx, idKey, batch, &ms, ba)
	return batch, ms, br, trigger, pErr
}

// isOnePhaseCommit returns true iff the BatchRequest contains all
// commands in the transaction, starting with BeginTransaction and
// ending with EndTransaction. One phase commits are disallowed if (1) the
// transaction has already been flagged with a write too old error or
// (2) if isolation is serializable and the commit timestamp has been
// forwarded, or (3) the transaction exceeded its deadline.
func isOnePhaseCommit(ba roachpb.BatchRequest) bool {
	if ba.Txn == nil || isEndTransactionTriggeringRetryError(ba.Txn, ba.Txn) {
		return false
	}
	if _, hasBegin := ba.GetArg(roachpb.BeginTransaction); !hasBegin {
		return false
	}
	arg, hasEnd := ba.GetArg(roachpb.EndTransaction)
	if !hasEnd {
		return false
	}
	etArg := arg.(*roachpb.EndTransactionRequest)
	return !isEndTransactionExceedingDeadline(ba.Header.Timestamp, *etArg)
}

// optimizePuts searches for contiguous runs of Put & CPut commands in
// the supplied request union. Any run which exceeds a minimum length
// threshold employs a full order iterator to determine whether the
// range of keys being written is empty. If so, then the run can be
// set to put "blindly", meaning no iterator need be used to read
// existing values during the MVCC write.
func optimizePuts(batch engine.ReadWriter, reqs []roachpb.RequestUnion, distinctSpans bool) {
	var minKey, maxKey roachpb.Key
	var unique map[string]struct{}
	if !distinctSpans {
		unique = make(map[string]struct{}, len(reqs))
	}
	// Returns false on occurrence of a duplicate key.
	maybeAddPut := func(key roachpb.Key) bool {
		// Note that casting the byte slice key to a string does not allocate.
		if unique != nil {
			if _, ok := unique[string(key)]; ok {
				return false
			}
			unique[string(key)] = struct{}{}
		}
		if minKey == nil || bytes.Compare(key, minKey) < 0 {
			minKey = key
		}
		if maxKey == nil || bytes.Compare(key, maxKey) > 0 {
			maxKey = key
		}
		return true
	}

	for i, r := range reqs {
		switch t := r.GetInner().(type) {
		case *roachpb.PutRequest:
			if maybeAddPut(t.Key) {
				continue
			}
		case *roachpb.ConditionalPutRequest:
			if maybeAddPut(t.Key) {
				continue
			}
		}
		reqs = reqs[:i]
		break
	}

	if len(reqs) < optimizePutThreshold { // don't bother if below this threshold
		return
	}
	iter := batch.NewIterator(false /* total order iterator */)
	defer iter.Close()

	// If there are enough puts in the run to justify calling seek,
	// we can determine whether any part of the range being written
	// is "virgin" and set the puts to write blindly.
	// Find the first non-empty key in the run.
	iter.Seek(engine.MakeMVCCMetadataKey(minKey))
	var iterKey roachpb.Key
	if iter.Valid() && bytes.Compare(iter.Key().Key, maxKey) <= 0 {
		iterKey = iter.Key().Key
	}
	// Set the prefix of the run which is being written to virgin
	// keyspace to "blindly" put values.
	for _, r := range reqs {
		if iterKey == nil || bytes.Compare(iterKey, r.GetInner().Header().Key) > 0 {
			switch t := r.GetInner().(type) {
			case *roachpb.PutRequest:
				t.Blind = true
			case *roachpb.ConditionalPutRequest:
				t.Blind = true
			default:
				panic(fmt.Sprintf("unexpected non-put request: %s", t))
			}
		}
	}
}

// TODO(tschottdorf): Reliance on mutating `ba.Txn` should be dealt with.
func (r *Replica) executeBatch(
	ctx context.Context, idKey storagebase.CmdIDKey,
	batch engine.ReadWriter, ms *enginepb.MVCCStats, ba roachpb.BatchRequest) (
	*roachpb.BatchResponse, *PostCommitTrigger, *roachpb.Error) {
	br := ba.CreateReply()
	var trigger *PostCommitTrigger

	r.mu.Lock()
	threshold := r.mu.state.GCThreshold
	r.mu.Unlock()
	if !threshold.Less(ba.Timestamp) {
		return nil, nil, roachpb.NewError(fmt.Errorf("batch timestamp %v must be after replica GC threshold %v", ba.Timestamp, threshold))
	}

	maxKeys := int64(math.MaxInt64)
	if ba.Header.MaxSpanRequestKeys != 0 {
		// We have a batch of requests with a limit. We keep track of how many
		// remaining keys we can touch.
		maxKeys = ba.Header.MaxSpanRequestKeys
	}

	// Optimize any contiguous sequences of put and conditional put ops.
	if len(ba.Requests) >= optimizePutThreshold {
		optimizePuts(batch, ba.Requests, ba.Header.DistinctSpans)
	}

	for index, union := range ba.Requests {
		// Execute the command.
		args := union.GetInner()
		if ba.Txn != nil {
			ba.Txn.BatchIndex = int32(index)
		}
		reply := br.Responses[index].GetInner()
		curTrigger, pErr := r.executeCmd(ctx, idKey, index, batch, ms, ba.Header, maxKeys, args, reply)

		trigger = updateTrigger(trigger, curTrigger)

		if pErr != nil {
			switch tErr := pErr.GetDetail().(type) {
			case *roachpb.WriteTooOldError:
				// WriteTooOldErrors may be the product of raft replays. If
				// timestamp of the request matches exactly with the existing
				// value, maybe propagate the WriteTooOldError to let client
				// retry at a higher timestamp. Keep in mind that this replay
				// protection is best effort only. If replays come out of
				// order, we'd expect them to succeed as the timestamps which
				// would match on a successive replay won't match if the replay
				// is delivered only after another raft command has been applied
				// to the same key.
				if ba.Timestamp.Next().Equal(tErr.ActualTimestamp) {
					// If in a txn, propagate WriteTooOldError immediately. In
					// a txn, intents from earlier commands in the same batch
					// won't return a WriteTooOldError.
					if ba.Txn != nil {
						return nil, trigger, pErr
					}
					// If not in a txn, need to make sure we don't propagate the
					// error unless there are no earlier commands in the batch
					// which might have written the same key.
					var overlap bool
					if ba.Txn == nil {
						for _, union := range ba.Requests[:index] {
							if union.GetInner().Header().Overlaps(args.Header()) {
								overlap = true
								break
							}
						}
					}
					if !overlap {
						return nil, trigger, pErr
					}
				}
				// On WriteTooOldError, we've written a new value or an intent
				// at a too-high timestamp and we must forward the batch txn or
				// timestamp as appropriate so that it's returned.
				if ba.Txn != nil {
					ba.Txn.Timestamp.Forward(tErr.ActualTimestamp)
					ba.Txn.WriteTooOld = true
				} else {
					ba.Timestamp.Forward(tErr.ActualTimestamp)
				}
				// Clear the WriteTooOldError; we're done processing it by having
				// moved the batch or txn timestamps forward and set WriteTooOld
				// if this is a transactional write.
				pErr = nil
			default:
				// Initialize the error index.
				pErr.SetErrorIndex(int32(index))
				return nil, trigger, pErr
			}
		}

		if maxKeys != math.MaxInt64 {
			retResults := reply.Header().NumKeys
			if retResults > maxKeys {
				r.panicf("received %d results, limit was %d", retResults, maxKeys)
			}
			maxKeys -= retResults
		}

		// If transactional, we use ba.Txn for each individual command and
		// accumulate updates to it.
		// TODO(spencer,tschottdorf): need copy-on-write behavior for the
		//   updated batch transaction / timestamp.
		if ba.Txn != nil {
			if txn := reply.Header().Txn; txn != nil {
				ba.Txn.Update(txn)
			}
		}
	}

	if ba.Txn != nil {
		// If transactional, send out the final transaction entry with the reply.
		br.Txn = ba.Txn
	} else {
		// When non-transactional, use the timestamp field.
		br.Timestamp.Forward(ba.Timestamp)
	}

	return br, trigger, nil
}

// getLeaseForGossip tries to obtain a range lease. Only one of the replicas
// should gossip; the bool returned indicates whether it's us.
func (r *Replica) getLeaseForGossip(ctx context.Context) (bool, *roachpb.Error) {
	// If no Gossip available (some tests) or range too fresh, noop.
	if r.store.Gossip() == nil || !r.IsInitialized() {
		return false, roachpb.NewErrorf("no gossip or range not initialized")
	}
	var hasLease bool
	var pErr *roachpb.Error
	if err := r.store.Stopper().RunTask(func() {
		// Check for or obtain the lease, if none active.
		pErr = r.redirectOnOrAcquireLease(ctx)
		hasLease = pErr == nil
		if pErr != nil {
			switch e := pErr.GetDetail().(type) {
			case *roachpb.NotLeaseHolderError:
				// NotLeaseHolderError means there is an active lease, but only if
				// the lease holder is set; otherwise, it's likely a timeout.
				if e.LeaseHolder != nil {
					pErr = nil
				}
			case *roachpb.RangeFrozenError:
				storeID := r.store.StoreID()
				// Let the replica with the smallest StoreID gossip.
				// TODO(tschottdorf): this is silly and hopefully not necessary
				// after #6722 (which prevents Raft reproposals from spuriously
				// re-freezing ranges unfrozen at node startup)
				hasLease = true
				for _, replica := range r.Desc().Replicas {
					if storeID < replica.StoreID {
						hasLease = false
						break
					}
				}
				if hasLease {
					pErr = nil
				}
			default:
				// Any other error is worth being logged visibly.
				log.Warningf(ctx, "could not acquire lease for range gossip: %s", e)
			}
		}
	}); err != nil {
		pErr = roachpb.NewError(err)
	}
	return hasLease, pErr
}

// maybeGossipFirstRange adds the sentinel and first range metadata to gossip
// if this is the first range and a range lease can be obtained. The Store
// calls this periodically on first range replicas.
func (r *Replica) maybeGossipFirstRange() *roachpb.Error {
	if !r.IsFirstRange() {
		return nil
	}

	// When multiple nodes are initialized with overlapping Gossip addresses, they all
	// will attempt to gossip their cluster ID. This is a fairly obvious misconfiguration,
	// so we error out below.
	if uuidBytes, err := r.store.Gossip().GetInfo(gossip.KeyClusterID); err == nil {
		if gossipClusterID, err := uuid.FromBytes(uuidBytes); err == nil {
			if *gossipClusterID != r.store.ClusterID() {
				log.Fatalf(r.ctx, "store %d belongs to cluster %s, but attempted to join cluster %s via gossip",
					r.store.StoreID(), r.store.ClusterID(), gossipClusterID)
			}
		}
	}

	// Gossip the cluster ID from all replicas of the first range; there
	// is no expiration on the cluster ID.
	if log.V(1) {
		log.Infof(r.ctx, "gossiping cluster id %q from store %d, range %d", r.store.ClusterID(),
			r.store.StoreID(), r.RangeID)
	}
	if err := r.store.Gossip().AddInfo(gossip.KeyClusterID, r.store.ClusterID().GetBytes(), 0*time.Second); err != nil {
		log.Errorf(r.ctx, "failed to gossip cluster ID: %s", err)
	}
	if hasLease, pErr := r.getLeaseForGossip(r.ctx); hasLease {
		r.mu.Lock()
		defer r.mu.Unlock()
		r.gossipFirstRangeLocked(r.ctx)
	} else {
		return pErr
	}
	return nil
}

func (r *Replica) gossipFirstRangeLocked(ctx context.Context) {
	// Gossip is not provided for the bootstrap store and for some tests.
	if r.store.Gossip() == nil {
		return
	}
	log.Trace(ctx, "gossiping sentinel and first range")
	if log.V(1) {
		log.Infof(ctx, "gossiping sentinel from store %d, range %d", r.store.StoreID(), r.RangeID)
	}
	if err := r.store.Gossip().AddInfo(gossip.KeySentinel, r.store.ClusterID().GetBytes(), sentinelGossipTTL); err != nil {
		log.Errorf(ctx, "failed to gossip sentinel: %s", err)
	}
	if log.V(1) {
		log.Infof(ctx, "gossiping first range from store %d, range %d: %s",
			r.store.StoreID(), r.RangeID, r.mu.state.Desc.Replicas)
	}
	if err := r.store.Gossip().AddInfoProto(
		gossip.KeyFirstRangeDescriptor, r.mu.state.Desc, configGossipTTL); err != nil {
		log.Errorf(ctx, "failed to gossip first range metadata: %s", err)
	}
}

// maybeGossipSystemConfig scans the entire SystemConfig span and gossips it.
// The first call is on NewReplica. Further calls come from the trigger on
// EndTransaction or range lease acquisition.
//
// Note that maybeGossipSystemConfig gossips information only when the
// lease is actually held. The method does not request a range lease
// here since RequestLease and applyRaftCommand call the method and we
// need to avoid deadlocking in redirectOnOrAcquireLease.
//
// maybeGossipSystemConfig must only be called from Raft commands
// (which provide the necessary serialization to avoid data races).
func (r *Replica) maybeGossipSystemConfig() {
	if r.store.Gossip() == nil || !r.IsInitialized() {
		return
	}

	if !r.ContainsKey(keys.SystemConfigSpan.Key) {
		return
	}

	if lease, _ := r.getLease(); !lease.OwnedBy(r.store.StoreID()) || !lease.Covers(r.store.Clock().Now()) {
		// Do not gossip when a range lease is not held.
		return
	}

	// TODO(marc): check for bad split in the middle of the SystemConfig span.
	kvs, hash, err := r.loadSystemConfigSpan()
	if err != nil {
		log.Errorf(r.ctx, "could not load SystemConfig span: %s", err)
		return
	}
	if bytes.Equal(r.systemDBHash, hash) {
		return
	}

	if log.V(2) {
		log.Infof(r.ctx, "gossiping system config from store %d, range %d, hash %x",
			r.store.StoreID(), r.RangeID, hash)
	}

	cfg := &config.SystemConfig{Values: kvs}
	if err := r.store.Gossip().AddInfoProto(gossip.KeySystemConfig, cfg, 0); err != nil {
		log.Errorf(r.ctx, "failed to gossip system config: %s", err)
		return
	}

	// Successfully gossiped. Update tracking hash.
	r.systemDBHash = hash
}

// NewReplicaCorruptionError creates a new error indicating a corrupt replica,
// with the supplied list of errors given as history.
func NewReplicaCorruptionError(err error) *roachpb.ReplicaCorruptionError {
	return &roachpb.ReplicaCorruptionError{ErrorMsg: err.Error()}
}

// maybeSetCorrupt is a stand-in for proper handling of failing replicas. Such a
// failure is indicated by a call to maybeSetCorrupt with a ReplicaCorruptionError.
// Currently any error is passed through, but prospectively it should stop the
// range from participating in progress, trigger a rebalance operation and
// decide on an error-by-error basis whether the corruption is limited to the
// range, store, node or cluster with corresponding actions taken.
//
// TODO(d4l3k): when marking a Replica corrupt, must subtract its stats from
// r.store.metrics. Errors which happen between committing a batch and sending
// a stats delta from the store are going to be particularly tricky and the
// best bet is to not have any of those.
// @bdarnell remarks: Corruption errors should be rare so we may want the store
// to just recompute its stats in the background when one occurs.
func (r *Replica) maybeSetCorrupt(ctx context.Context, pErr *roachpb.Error) *roachpb.Error {
	if cErr, ok := pErr.GetDetail().(*roachpb.ReplicaCorruptionError); ok {
		r.mu.Lock()
		defer r.mu.Unlock()

		log.Errorf(ctx, "stalling replica due to: %s", cErr.ErrorMsg)
		cErr.Processed = true
		r.mu.destroyed = cErr
		r.mu.corrupted = true
		pErr = roachpb.NewError(cErr)

		// Try to persist the destroyed error message. If the underlying store is
		// corrupted the error won't be processed and a panic will occur.
		if err := setReplicaDestroyedError(ctx, r.store.Engine(), r.RangeID, pErr); err != nil {
			cErr.Processed = false
			return roachpb.NewError(cErr)
		}
	}
	return pErr
}

var errSystemConfigIntent = errors.New("must retry later due to intent on SystemConfigSpan")

// loadSystemConfigSpan scans the entire SystemConfig span and returns the full
// list of key/value pairs along with the sha1 checksum of the contents (key
// and value).
func (r *Replica) loadSystemConfigSpan() ([]roachpb.KeyValue, []byte, error) {
	ba := roachpb.BatchRequest{}
	ba.ReadConsistency = roachpb.INCONSISTENT
	ba.Timestamp = r.store.Clock().Now()
	ba.Add(&roachpb.ScanRequest{Span: keys.SystemConfigSpan})
	br, trigger, pErr :=
		r.executeBatch(r.ctx, storagebase.CmdIDKey(""), r.store.Engine(), nil, ba)
	if pErr != nil {
		return nil, nil, pErr.GoError()
	}
	if trigger != nil && len(trigger.intents) > 0 {
		// There were intents, so what we read may not be consistent. Attempt
		// to nudge the intents in case they're expired; next time around we'll
		// hopefully have more luck.
		r.store.intentResolver.processIntentsAsync(r, trigger.intents)
		return nil, nil, errSystemConfigIntent
	}
	kvs := br.Responses[0].GetInner().(*roachpb.ScanResponse).Rows
	return kvs, config.SystemConfig{Values: kvs}.Hash(), nil
}

// needsSplitBySize returns true if the size of the range requires it
// to be split.
func (r *Replica) needsSplitBySize() bool {
	r.mu.Lock()
	maxBytes := r.mu.maxBytes
	size := r.mu.state.Stats.Total()
	r.mu.Unlock()
	return maxBytes > 0 && size > maxBytes
}

func (r *Replica) exceedsDoubleSplitSizeLocked() bool {
	maxBytes := r.mu.maxBytes
	size := r.mu.state.Stats.Total()
	return maxBytes > 0 && size > maxBytes*2
}

// maybeAddToSplitQueue checks whether the current size of the range
// exceeds the max size specified in the zone config. If yes, the
// range is added to the split queue.
func (r *Replica) maybeAddToSplitQueue() {
	if r.needsSplitBySize() {
		r.store.splitQueue.MaybeAdd(r, r.store.Clock().Now())
	}
}

// maybeAddToRaftLogQueue checks whether the raft log is a candidate for
// truncation. If yes, the range is added to the raft log queue.
func (r *Replica) maybeAddToRaftLogQueue(appliedIndex uint64) {
	const raftLogCheckFrequency = 1 + RaftLogQueueStaleThreshold/4
	if appliedIndex%raftLogCheckFrequency == 0 {
		r.store.raftLogQueue.MaybeAdd(r, r.store.Clock().Now())
	}
}

func (r *Replica) setPendingSnapshotIndex(index uint64) error {
	r.mu.Lock()
	defer r.mu.Unlock()
	// We allow the pendingSnapshotIndex to change from 0 to 1 and then from 1 to
	// a value greater than 1. Any other change indicates 2 current preemptive
	// snapshots on the same replica which is disallowed.
	if (index == 1 && r.mu.pendingSnapshotIndex != 0) ||
		(index > 1 && r.mu.pendingSnapshotIndex != 1) {
		return errors.Errorf("%s: pending snapshot already present: %d", r, r.mu.pendingSnapshotIndex)
	}
	r.mu.pendingSnapshotIndex = index
	return nil
}

func (r *Replica) clearPendingSnapshotIndex() {
	r.mu.Lock()
	r.mu.pendingSnapshotIndex = 0
	r.mu.Unlock()
}

func (r *Replica) endKey() roachpb.RKey {
	return r.Desc().EndKey
}

// Less implements the btree.Item interface.
func (r *Replica) Less(i btree.Item) bool {
	return r.endKey().Less(i.(rangeKeyItem).endKey())
}

func (r *Replica) panic(err error) {
	panic(r.String() + ": " + err.Error())
}

func (r *Replica) panicf(format string, vals ...interface{}) {
	panic(r.String() + ": " + fmt.Sprintf(format, vals...))
}<|MERGE_RESOLUTION|>--- conflicted
+++ resolved
@@ -1696,9 +1696,6 @@
 // are ready to read, be saved to stable storage, committed or sent to other
 // peers.
 func (r *Replica) handleRaftReady() error {
-<<<<<<< HEAD
-	ctx := context.TODO()
-=======
 	uninitRaftLocked := r.raftLock()
 	// We overwrite uninitRaftLocked below (in case a raft command contains a
 	// split), which requires using a separate closure to capture
@@ -1709,7 +1706,6 @@
 	}()
 
 	ctx := r.ctx
->>>>>>> 18cee344
 	var hasReady bool
 	var rd raft.Ready
 	r.mu.Lock()
